--- conflicted
+++ resolved
@@ -335,15 +335,12 @@
 
         if ctx.cfg["dump_features"]:
             feature_vector = FeatureVectorHook.func(x)
-<<<<<<< HEAD
-            postprocess_kwargs = {
-                "normalize": ctx.cfg["normalize_saliency_maps"],
-            }
-            saliency_map = ActivationMapHook(self, **postprocess_kwargs).func(backbone_out)
-=======
+                # postprocess_kwargs = {
+                #     "normalize": ctx.cfg["normalize_saliency_maps"],
+                # }
+                # saliency_map = ActivationMapHook(self, **postprocess_kwargs).func(backbone_out)
             # Saliency map will be generated from predictions. Generate dummy saliency_map.
             saliency_map = torch.empty(1, dtype=torch.uint8)
->>>>>>> c29b0201
             return (*out, tile_prob, feature_vector, saliency_map)
 
         return (*out, tile_prob)