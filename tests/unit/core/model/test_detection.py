# Copyright (C) 2024 Intel Corporation
# SPDX-License-Identifier: Apache-2.0
#
"""Unit tests for detection model module."""

from __future__ import annotations

from typing import TYPE_CHECKING
from unittest.mock import create_autospec

import pytest
import torch
from importlib_resources import files
from lightning.pytorch.cli import ReduceLROnPlateau
from omegaconf import OmegaConf
from otx.algo.explain.explain_algo import get_feature_vector
from otx.core.metrics.fmeasure import FMeasureCallable
from otx.core.model.detection import MMDetCompatibleModel, OTXDetectionModel
from otx.core.types.export import TaskLevelExportParameters
from torch.optim import Optimizer

if TYPE_CHECKING:
    from omegaconf.dictconfig import DictConfig


class TestOTXDetectionModel:
    @pytest.fixture()
    def mock_optimizer(self):
        return lambda _: create_autospec(Optimizer)

    @pytest.fixture()
    def mock_scheduler(self):
        return lambda _: create_autospec([ReduceLROnPlateau])

    @pytest.fixture(
        params=[
            {
                "confidence_threshold": 0.35,
                "state_dict": {},
            },
            {
                "hyper_parameters": {"best_confidence_threshold": 0.35},
                "state_dict": {},
            },
        ],
        ids=["v1", "v2"],
    )
    def mock_ckpt(self, request):
        return request.param

    @pytest.fixture()
    def config(self) -> DictConfig:
        cfg_path = files("otx") / "algo" / "detection" / "mmconfigs" / "yolox_tiny.yaml"
        return OmegaConf.load(cfg_path)

    @pytest.fixture()
    def otx_model(self, config) -> MMDetCompatibleModel:
        return MMDetCompatibleModel(num_classes=1, config=config)

    def test_configure_metric_with_ckpt(
        self,
        mock_optimizer,
        mock_scheduler,
        mock_ckpt,
    ) -> None:
        model = OTXDetectionModel(
            num_classes=1,
            torch_compile=False,
            optimizer=mock_optimizer,
            scheduler=mock_scheduler,
            metric=FMeasureCallable,
        )

        model.load_state_dict(mock_ckpt)

        assert model.hparams["best_confidence_threshold"] == 0.35

    def test_create_model(self, otx_model) -> None:
        mmdet_model = otx_model._create_model()
        assert mmdet_model is not None
        assert isinstance(mmdet_model, torch.nn.Module)

    def test_get_num_anchors(self, otx_model):
        num_anchors = otx_model.get_num_anchors()
        assert isinstance(num_anchors, list)
        assert all(isinstance(n, int) for n in num_anchors)

    def test_get_explain_fn(self, otx_model):
        otx_model.explain_mode = True
        explain_fn = otx_model.get_explain_fn()
        assert callable(explain_fn)

    def test_forward_explain_detection(self, otx_model, fxt_data_sample):
        inputs = torch.randn(1, 3, 224, 224)
        otx_model.model.feature_vector_fn = get_feature_vector
        otx_model.model.explain_fn = otx_model.get_explain_fn()
        result = otx_model._forward_explain_detection(otx_model.model, inputs, fxt_data_sample, mode="predict")

        assert "predictions" in result
        assert "feature_vector" in result
        assert "saliency_map" in result

    def test_customize_inputs(self, otx_model, fxt_det_data_entity) -> None:
        output_data = otx_model._customize_inputs(fxt_det_data_entity[2])
        assert output_data is not None
        assert "gt_instances" in output_data["data_samples"][-1]
        assert "bboxes" in output_data["data_samples"][-1].gt_instances
        assert output_data["data_samples"][-1].metainfo["pad_shape"] == output_data["inputs"].shape[-2:]

    def test_forward_explain(self, otx_model, fxt_det_data_entity):
        inputs = fxt_det_data_entity[2]
        otx_model.training = False
        otx_model.explain_mode = True
        outputs = otx_model.forward_explain(inputs)

        assert outputs.has_xai_outputs
        assert outputs.feature_vector is not None
        assert outputs.saliency_map is not None

    def test_reset_restore_model_forward(self, otx_model):
        otx_model.explain_mode = True
        initial_model_forward = otx_model.model.forward

        otx_model._reset_model_forward()
        assert otx_model.original_model_forward is not None
        assert str(otx_model.model.forward) != str(otx_model.original_model_forward)

        otx_model._restore_model_forward()
        assert otx_model.original_model_forward is None
<<<<<<< HEAD
        assert str(otx_model.model.forward) == str(initial_model_forward)

    def test_export_parameters(self, otx_model):
        otx_model.image_size = (1, 64, 64, 3)
        parameters = otx_model._export_parameters
        assert isinstance(parameters, TaskLevelExportParameters)
        assert parameters.task_type == "detection"
=======
        assert str(otx_model.model.forward) == str(initial_model_forward)
>>>>>>> fb69fcbc
<|MERGE_RESOLUTION|>--- conflicted
+++ resolved
@@ -127,14 +127,9 @@
 
         otx_model._restore_model_forward()
         assert otx_model.original_model_forward is None
-<<<<<<< HEAD
         assert str(otx_model.model.forward) == str(initial_model_forward)
 
     def test_export_parameters(self, otx_model):
-        otx_model.image_size = (1, 64, 64, 3)
         parameters = otx_model._export_parameters
         assert isinstance(parameters, TaskLevelExportParameters)
-        assert parameters.task_type == "detection"
-=======
-        assert str(otx_model.model.forward) == str(initial_model_forward)
->>>>>>> fb69fcbc
+        assert parameters.task_type == "detection"