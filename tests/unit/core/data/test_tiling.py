# Copyright (C) 2024 Intel Corporation
# SPDX-License-Identifier: Apache-2.0
#

from __future__ import annotations

from pathlib import Path
from unittest.mock import create_autospec

import numpy as np
import pytest
import shapely.geometry as sg
import torch
from datumaro import Dataset as DmDataset
from datumaro import Polygon
from omegaconf import DictConfig, OmegaConf
from otx.algo.detection.atss import MobileNetV2ATSS
<<<<<<< HEAD
from otx.algo.instance_segmentation.maskrcnn import MaskRCNNEfficientNet
=======
>>>>>>> bc0ccf93
from otx.core.config.data import (
    SubsetConfig,
    TileConfig,
    VisualPromptingConfig,
)
from otx.core.data.dataset.tile import OTXTileTransform
from otx.core.data.entity.detection import DetBatchDataEntity, DetBatchPredEntity
from otx.core.data.entity.instance_segmentation import InstanceSegBatchDataEntity, InstanceSegBatchPredEntity
from otx.core.data.entity.tile import TileBatchDetDataEntity
from otx.core.data.module import OTXDataModule
from otx.core.model.detection import OTXDetectionModel
from otx.core.types.task import OTXTaskType
from otx.core.types.transformer_libs import TransformLibType
from torchvision import tv_tensors

from tests.test_helpers import generate_random_bboxes


class TestOTXTiling:
    @pytest.fixture()
    def mock_otx_det_model(self) -> OTXDetectionModel:
        return create_autospec(OTXDetectionModel)

    @pytest.fixture()
    def fxt_tv_det_transform_config(self) -> list[DictConfig]:
        mmdet_base = OmegaConf.load("src/otx/recipe/_base_/data/torchvision_base.yaml")
        return mmdet_base.train_subset.transforms

    @pytest.fixture()
    def fxt_det_data_config(self, fxt_tv_det_transform_config) -> dict:
        data_root = Path(__file__).parent.parent.parent.parent / "assets" / "car_tree_bug"

        batch_size = 8
        num_workers = 0
        return {
            "data_format": "coco_instances",
            "data_root": data_root,
            "train_subset": SubsetConfig(
                subset_name="train",
                batch_size=batch_size,
                num_workers=num_workers,
                transform_lib_type=TransformLibType.TORCHVISION,
                transforms=fxt_tv_det_transform_config,
            ),
            "val_subset": SubsetConfig(
                subset_name="val",
                batch_size=batch_size,
                num_workers=num_workers,
                transform_lib_type=TransformLibType.TORCHVISION,
                transforms=fxt_tv_det_transform_config,
            ),
            "test_subset": SubsetConfig(
                subset_name="test",
                batch_size=batch_size,
                num_workers=num_workers,
                transform_lib_type=TransformLibType.TORCHVISION,
                transforms=fxt_tv_det_transform_config,
            ),
            "tile_config": TileConfig(),
            "vpm_config": VisualPromptingConfig(),
        }

    @pytest.fixture()
    def fxt_instseg_data_config(self, fxt_tv_det_transform_config) -> dict:
        data_root = Path(__file__).parent.parent.parent.parent / "assets" / "car_tree_bug"

        batch_size = 8
        num_workers = 0
        return {
            "data_format": "coco_instances",
            "data_root": data_root,
            "train_subset": SubsetConfig(
                subset_name="train",
                batch_size=batch_size,
                num_workers=num_workers,
                transform_lib_type=TransformLibType.TORCHVISION,
                transforms=fxt_tv_det_transform_config,
            ),
            "val_subset": SubsetConfig(
                subset_name="val",
                batch_size=batch_size,
                num_workers=num_workers,
                transform_lib_type=TransformLibType.TORCHVISION,
                transforms=fxt_tv_det_transform_config,
            ),
            "test_subset": SubsetConfig(
                subset_name="test",
                batch_size=batch_size,
                num_workers=num_workers,
                transform_lib_type=TransformLibType.TORCHVISION,
                transforms=fxt_tv_det_transform_config,
            ),
            "tile_config": TileConfig(),
            "vpm_config": VisualPromptingConfig(),
        }

    def det_dummy_forward(self, x: DetBatchDataEntity) -> DetBatchPredEntity:
        """Dummy detection forward function for testing.

        This function creates random bounding boxes for each image in the batch.
        Args:
            x (DetBatchDataEntity): Input batch data entity.

        Returns:
            DetBatchPredEntity: Output batch prediction entity.
        """
        bboxes = []
        labels = []
        scores = []
        saliency_maps = []
        feature_vectors = []
        for img_info in x.imgs_info:
            img_h, img_w = img_info.ori_shape
            img_bboxes = generate_random_bboxes(
                image_width=img_w,
                image_height=img_h,
                num_boxes=100,
            )
            bboxes.append(
                tv_tensors.BoundingBoxes(
                    img_bboxes,
                    canvas_size=img_info.ori_shape,
                    format=tv_tensors.BoundingBoxFormat.XYXY,
                    dtype=torch.float64,
                ),
            )
            labels.append(
                torch.LongTensor(len(img_bboxes)).random_(3),
            )
            scores.append(
                torch.rand(len(img_bboxes), dtype=torch.float64),
            )
            if self.explain_mode:
                saliency_maps.append(np.zeros((3, 7, 7)))
                feature_vectors.append(np.zeros((1, 32)))

        pred_entity = DetBatchPredEntity(
            batch_size=x.batch_size,
            images=x.images,
            imgs_info=x.imgs_info,
            scores=scores,
            bboxes=bboxes,
            labels=labels,
        )
        if self.explain_mode:
            pred_entity.saliency_map = saliency_maps
            pred_entity.feature_vector = feature_vectors

        return pred_entity

    def inst_seg_dummy_forward(self, x: InstanceSegBatchDataEntity) -> InstanceSegBatchPredEntity:
        """Dummy instance segmantation forward function for testing.

        This function creates random bounding boxes/masks for each image in the batch.
        Args:
            x (InstanceSegBatchDataEntity): Input batch data entity.

        Returns:
            InstanceSegBatchPredEntity: Output batch prediction entity.
        """
        bboxes = []
        labels = []
        scores = []
        masks = []
        feature_vectors = []

        for img_info in x.imgs_info:
            img_h, img_w = img_info.ori_shape
            img_bboxes = generate_random_bboxes(
                image_width=img_w,
                image_height=img_h,
                num_boxes=100,
            )
            bboxes.append(
                tv_tensors.BoundingBoxes(
                    img_bboxes,
                    canvas_size=img_info.ori_shape,
                    format=tv_tensors.BoundingBoxFormat.XYXY,
                    dtype=torch.float64,
                ),
            )
            labels.append(
                torch.LongTensor(len(img_bboxes)).random_(3),
            )
            scores.append(
                torch.rand(len(img_bboxes), dtype=torch.float64),
            )
            masks.append(
                tv_tensors.Mask(
                    torch.randint(0, 2, (len(img_bboxes), img_h, img_w)),
                    dtype=torch.bool,
                ),
            )
            if self.explain_mode:
                feature_vectors.append(np.zeros((1, 32)))

        pred_entity = InstanceSegBatchPredEntity(
            batch_size=x.batch_size,
            images=x.images,
            imgs_info=x.imgs_info,
            scores=scores,
            bboxes=bboxes,
            labels=labels,
            masks=masks,
            polygons=x.polygons,
        )
        if self.explain_mode:
            pred_entity.saliency_map = []
            pred_entity.feature_vector = feature_vectors

        return pred_entity

    def test_tile_transform(self):
        dataset = DmDataset.import_from("tests/assets/car_tree_bug", format="coco_instances")
        first_item = next(iter(dataset), None)
        height, width = first_item.media.data.shape[:2]

        rng = np.random.default_rng()
        tile_size = rng.integers(low=100, high=500, size=(2,))
        overlap = rng.random(2)
        overlap = overlap.clip(0, 0.9)
        threshold_drop_ann = rng.random()
        tiled_dataset = DmDataset.import_from("tests/assets/car_tree_bug", format="coco_instances")
        tiled_dataset.transform(
            OTXTileTransform,
            tile_size=tile_size,
            overlap=overlap,
            threshold_drop_ann=threshold_drop_ann,
            with_full_img=True,
        )

        h_stride = max(int((1 - overlap[0]) * tile_size[0]), 1)
        w_stride = max(int((1 - overlap[1]) * tile_size[1]), 1)
        num_tile_rows = (height + h_stride - 1) // h_stride
        num_tile_cols = (width + w_stride - 1) // w_stride
        assert len(tiled_dataset) == (num_tile_rows * num_tile_cols * len(dataset)) + len(
            dataset,
        ), "Incorrect number of tiles"

        tiled_dataset = DmDataset.import_from("tests/assets/car_tree_bug", format="coco_instances")
        tiled_dataset.transform(
            OTXTileTransform,
            tile_size=tile_size,
            overlap=overlap,
            threshold_drop_ann=threshold_drop_ann,
            with_full_img=False,
        )
        assert len(tiled_dataset) == (num_tile_rows * num_tile_cols * len(dataset)), "Incorrect number of tiles"

    def test_tile_polygon_func(self):
        points = np.array([(1, 2), (3, 5), (4, 2), (4, 6), (1, 6)])
        polygon = Polygon(points=points.flatten().tolist())
        roi = sg.Polygon([(0, 0), (5, 0), (5, 5), (0, 5)])

        inter_polygon = OTXTileTransform._tile_polygon(polygon, roi, threshold_drop_ann=0.0)
        assert isinstance(inter_polygon, Polygon), "Intersection should be a Polygon"
        assert inter_polygon.get_area() > 0, "Intersection area should be greater than 0"

        assert (
            OTXTileTransform._tile_polygon(polygon, roi, threshold_drop_ann=1.0) is None
        ), "Intersection should be None"

        invalid_polygon = Polygon(points=[0, 0, 5, 0, 5, 5, 5, 0])
        assert OTXTileTransform._tile_polygon(invalid_polygon, roi) is None, "Invalid polygon should be None"

    def test_adaptive_tiling(self, fxt_det_data_config):
        # Enable tile adapter
        fxt_det_data_config["tile_config"] = TileConfig(enable_tiler=True, enable_adaptive_tiling=True)
        tile_datamodule = OTXDataModule(
            task=OTXTaskType.DETECTION,
            **fxt_det_data_config,
        )
        tile_datamodule.prepare_data()

        assert tile_datamodule.tile_config.tile_size == (6750, 6750), "Tile size should be [6750, 6750]"
        assert pytest.approx(tile_datamodule.tile_config.overlap, rel=1e-3) == 0.03608, "Overlap should be 0.03608"
        assert tile_datamodule.tile_config.max_num_instances == 3, "Max num instances should be 3"

    def test_tile_sampler(self, fxt_det_data_config):
        rng = np.random.default_rng()
        sampling_ratio = rng.random()
        fxt_det_data_config["tile_config"] = TileConfig(
            enable_tiler=True,
            enable_adaptive_tiling=False,
            sampling_ratio=sampling_ratio,
        )
        tile_datamodule = OTXDataModule(
            task=OTXTaskType.DETECTION,
            **fxt_det_data_config,
        )
        tile_datamodule.prepare_data()
        sampled_count = max(
            1,
            int(len(tile_datamodule._get_dataset("train")) * sampling_ratio),
        )

        count = 0
        for batch in tile_datamodule.train_dataloader():
            count += batch.batch_size
            assert isinstance(batch, DetBatchDataEntity)

        assert sampled_count == count, "Sampled count should be equal to the count of the dataloader batch size"

    def test_train_dataloader(self, fxt_det_data_config) -> None:
        # Enable tile adapter
        fxt_det_data_config["tile_config"] = TileConfig(enable_tiler=True)
        tile_datamodule = OTXDataModule(
            task=OTXTaskType.DETECTION,
            **fxt_det_data_config,
        )
        tile_datamodule.prepare_data()
        for batch in tile_datamodule.train_dataloader():
            assert isinstance(batch, DetBatchDataEntity)

    def test_val_dataloader(self, fxt_det_data_config) -> None:
        # Enable tile adapter
        fxt_det_data_config["tile_config"] = TileConfig(enable_tiler=True)
        tile_datamodule = OTXDataModule(
            task=OTXTaskType.DETECTION,
            **fxt_det_data_config,
        )
        tile_datamodule.prepare_data()
        for batch in tile_datamodule.val_dataloader():
            assert isinstance(batch, TileBatchDetDataEntity)

    def test_det_tile_merge(self, fxt_det_data_config):
        model = MobileNetV2ATSS(
            label_info=3,
        )  # updated from OTXDetectionModel to avoid NotImplementedError in _build_model
        # Enable tile adapter
        fxt_det_data_config["tile_config"] = TileConfig(enable_tiler=True)
        tile_datamodule = OTXDataModule(
            task=OTXTaskType.DETECTION,
            **fxt_det_data_config,
        )

        self.explain_mode = False
        model.forward = self.det_dummy_forward

        tile_datamodule.prepare_data()
        for batch in tile_datamodule.val_dataloader():
            model.forward_tiles(batch)

    def test_explain_det_tile_merge(self, fxt_det_data_config):
        model = MobileNetV2ATSS(
            label_info=3,
        )  # updated from OTXDetectionModel to avoid NotImplementedError in _build_model
        # Enable tile adapter
        fxt_det_data_config["tile_config"] = TileConfig(enable_tiler=True, enable_adaptive_tiling=False)
        tile_datamodule = OTXDataModule(
            task=OTXTaskType.DETECTION,
            **fxt_det_data_config,
        )

        self.explain_mode = model.explain_mode = True
        model.forward_explain = self.det_dummy_forward

        tile_datamodule.prepare_data()
        for batch in tile_datamodule.val_dataloader():
            prediction = model.forward_tiles(batch)
            assert prediction.saliency_map[0].ndim == 3
        self.explain_mode = False

    def test_instseg_tile_merge(self, fxt_instseg_data_config):
        model = MaskRCNNEfficientNet(label_info=3)
        # Enable tile adapter
        fxt_instseg_data_config["tile_config"] = TileConfig(enable_tiler=True)
        tile_datamodule = OTXDataModule(
            task=OTXTaskType.INSTANCE_SEGMENTATION,
            **fxt_instseg_data_config,
        )

        self.explain_mode = False
        model.forward = self.inst_seg_dummy_forward

        tile_datamodule.prepare_data()
        for batch in tile_datamodule.val_dataloader():
            model.forward_tiles(batch)

    def test_explain_instseg_tile_merge(self, fxt_instseg_data_config):
        model = MaskRCNNEfficientNet(label_info=3)
        # Enable tile adapter
        fxt_instseg_data_config["tile_config"] = TileConfig(enable_tiler=True, enable_adaptive_tiling=False)
        tile_datamodule = OTXDataModule(
            task=OTXTaskType.INSTANCE_SEGMENTATION,
            **fxt_instseg_data_config,
        )

        self.explain_mode = model.explain_mode = True
        model.forward_explain = self.inst_seg_dummy_forward

        tile_datamodule.prepare_data()
        for batch in tile_datamodule.val_dataloader():
            prediction = model.forward_tiles(batch)
            assert prediction.saliency_map[0].ndim == 3
        self.explain_mode = False<|MERGE_RESOLUTION|>--- conflicted
+++ resolved
@@ -15,10 +15,7 @@
 from datumaro import Polygon
 from omegaconf import DictConfig, OmegaConf
 from otx.algo.detection.atss import MobileNetV2ATSS
-<<<<<<< HEAD
 from otx.algo.instance_segmentation.maskrcnn import MaskRCNNEfficientNet
-=======
->>>>>>> bc0ccf93
 from otx.core.config.data import (
     SubsetConfig,
     TileConfig,
