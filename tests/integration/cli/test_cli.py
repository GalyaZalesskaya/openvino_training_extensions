# Copyright (C) 2023 Intel Corporation
# SPDX-License-Identifier: Apache-2.0

from __future__ import annotations

from pathlib import Path

import cv2
import pytest
import yaml
from otx.core.types.task import OTXTaskType
from otx.engine.utils.auto_configurator import DEFAULT_CONFIG_PER_TASK

from tests.utils import ExportCase2Test, run_main
<<<<<<< HEAD
=======


@pytest.fixture()
def fxt_export_list() -> list[ExportCase2Test]:
    return [
        ExportCase2Test("ONNX", False, "exported_model.onnx"),
        ExportCase2Test("OPENVINO", False, "exported_model.xml"),
        ExportCase2Test("OPENVINO", True, "exportable_code.zip"),
    ]
>>>>>>> bc0ccf93


@pytest.fixture(
    params=pytest.RECIPE_LIST,
    ids=lambda x: "/".join(Path(x).parts[-2:]),
)
def fxt_trained_model(
    fxt_accelerator: str,
    fxt_target_dataset_per_task: dict,
    fxt_cli_override_command_per_task: dict,
    fxt_open_subprocess: bool,
    request: pytest.FixtureRequest,
    tmp_path,
):
    recipe = request.param
    task = recipe.split("/")[-2]
    model_name = recipe.split("/")[-1].split(".")[0]

    # 1) otx train
    tmp_path_train = tmp_path / f"otx_train_{model_name}"
    command_cfg = [
        "otx",
        "train",
        "--config",
        recipe,
        "--data_root",
        fxt_target_dataset_per_task[task],
        "--work_dir",
        str(tmp_path_train / "outputs"),
        "--engine.device",
        fxt_accelerator,
        "--max_epochs",
        "1" if task in ("zero_shot_visual_prompting") else "2",
        *fxt_cli_override_command_per_task[task],
    ]

    if model_name.endswith("_semisl") and "multi_class_cls" in recipe:
        command_cfg.extend(
            [
                "--data.unlabeled_subset.data_root",
                fxt_target_dataset_per_task["multi_class_cls_semisl"],
            ],
        )

    run_main(command_cfg=command_cfg, open_subprocess=fxt_open_subprocess)

    return recipe, task, model_name, tmp_path_train


def test_otx_e2e(
    fxt_trained_model,
    fxt_accelerator: str,
    fxt_target_dataset_per_task: dict,
    fxt_cli_override_command_per_task: dict,
    fxt_open_subprocess: bool,
    fxt_export_list: list[ExportCase2Test],
    tmp_path: Path,
) -> None:
    """
    Test OTX CLI e2e commands.

    - 'otx train' with 2 epochs training
    - 'otx test' with output checkpoint from 'otx train'
    - 'otx export' with output checkpoint from 'otx train'
    - 'otx test' with the exported to ONNX/IR model

    Args:
        recipe (str): The recipe to use for training. (eg. 'classification/otx_mobilenet_v3_large.yaml')
        tmp_path (Path): The temporary path for storing the training outputs.

    Returns:
        None
    """
    recipe, task, model_name, tmp_path_train = fxt_trained_model

    outputs_dir = tmp_path_train / "outputs"
    latest_dir = max(
        (p for p in outputs_dir.iterdir() if p.is_dir() and p.name != ".latest"),
        key=lambda p: p.stat().st_mtime,
    )
    # Currently, a simple output check
    assert latest_dir.exists()
    assert (latest_dir / "configs.yaml").exists()
    # Check Configs file
    with (latest_dir / "configs.yaml").open() as file:
        train_output_config = yaml.safe_load(file)
    assert "model" in train_output_config
    assert "data" in train_output_config
    assert "engine" in train_output_config
    assert (latest_dir / "csv").exists()
    ckpt_file = latest_dir / "best_checkpoint.ckpt"
    assert ckpt_file.exists()

    # 2) otx test

    tmp_path_test = tmp_path / f"otx_test_{model_name}"
    command_cfg = [
        "otx",
        "test",
        "--config",
        recipe,
        "--data_root",
        fxt_target_dataset_per_task[task],
        "--work_dir",
        str(tmp_path_test / "outputs"),
        "--engine.device",
        fxt_accelerator,
        *fxt_cli_override_command_per_task[task],
        "--checkpoint",
        str(ckpt_file),
    ]
    # Zero-shot visual prompting needs to specify `infer_reference_info_root`
    if task in ["zero_shot_visual_prompting"]:
        idx_task = str(ckpt_file).split("/").index(f"otx_train_{model_name}")
        command_cfg.extend(
            [
                "--model.init_args.infer_reference_info_root",
                str(ckpt_file.parents[-idx_task] / f"otx_train_{model_name}/outputs/.latest/train"),
            ],
        )

    run_main(command_cfg=command_cfg, open_subprocess=fxt_open_subprocess)

    outputs_dir = tmp_path_test / "outputs"
    latest_dir = max(
        (p for p in outputs_dir.iterdir() if p.is_dir() and p.name != ".latest"),
        key=lambda p: p.stat().st_mtime,
    )
    assert latest_dir.exists()
    assert (latest_dir / "csv").exists()

    # 3) otx export
    if any(
        task_name in recipe
        for task_name in [
            "dino_v2",
        ]
    ):
        return
    if task in ("visual_prompting", "zero_shot_visual_prompting"):
        fxt_export_list = [
            ExportCase2Test("ONNX", False, "exported_model_decoder.onnx"),
            ExportCase2Test("OPENVINO", False, "exported_model_decoder.xml"),
        ]  # TODO (sungchul): EXPORTABLE_CODE will be supported
    elif "anomaly" in task:
        fxt_export_list = [
            ExportCase2Test("ONNX", False, "exported_model.onnx"),
            ExportCase2Test("OPENVINO", False, "exported_model.xml"),
        ]  # anomaly doesn't support exportable code

    overrides = fxt_cli_override_command_per_task[task]
    if "anomaly" in task:
        overrides = {}  # Overrides are not needed in export

    tmp_path_test = tmp_path / f"otx_test_{model_name}"
    for export_case in fxt_export_list:
        command_cfg = [
            "otx",
            "export",
            "--config",
            recipe,
            "--data_root",
            fxt_target_dataset_per_task[task],
            "--work_dir",
            str(tmp_path_test / "outputs" / export_case.export_format),
            *overrides,
            "--checkpoint",
            str(ckpt_file),
            "--export_format",
            export_case.export_format,
            "--export_demo_package",
            str(export_case.export_demo_package),
        ]

        run_main(command_cfg=command_cfg, open_subprocess=fxt_open_subprocess)

        outputs_dir = tmp_path_test / "outputs" / export_case.export_format
        latest_dir = max(
            (p for p in outputs_dir.iterdir() if p.is_dir() and p.name != ".latest"),
            key=lambda p: p.stat().st_mtime,
        )
        assert latest_dir.exists()
        assert (latest_dir / export_case.expected_output).exists()

    # 4) infer of the exported models
    ov_output_dir = tmp_path_test / "outputs" / "OPENVINO"
    ov_files = list(ov_output_dir.rglob("exported*.xml"))
    if not ov_files:
        msg = "There is no OV IR."
        raise RuntimeError(msg)
    exported_model_path = str(ov_files[0])
    if task in ("visual_prompting", "zero_shot_visual_prompting"):
        recipe = str(Path(recipe).parents[0] / "openvino_model.yaml")

    overrides = fxt_cli_override_command_per_task[task]
    if "anomaly" in task:
        overrides = {}  # Overrides are not needed in infer

    command_cfg = [
        "otx",
        "test",
        "--config",
        recipe,
        "--data_root",
        fxt_target_dataset_per_task[task],
        "--work_dir",
        str(tmp_path_test / "outputs"),
        "--engine.device",
        fxt_accelerator,
        *overrides,
        "--checkpoint",
        exported_model_path,
    ]
    # Zero-shot visual prompting needs to specify `infer_reference_info_root`
    if task in ["zero_shot_visual_prompting"]:
        idx_task = str(ckpt_file).split("/").index(f"otx_train_{model_name}")
        command_cfg.extend(
            [
                "--model.init_args.infer_reference_info_root",
                str(ckpt_file.parents[-idx_task] / f"otx_train_{model_name}/outputs/.latest/train"),
            ],
        )

    run_main(command_cfg=command_cfg, open_subprocess=fxt_open_subprocess)

    outputs_dir = tmp_path_test / "outputs"
    latest_dir = max(
        (p for p in outputs_dir.iterdir() if p.is_dir() and p.name != ".latest"),
        key=lambda p: p.stat().st_mtime,
    )
    assert latest_dir.exists()

    # 5) otx export with XAI
    if "instance_segmentation/rtmdet_inst_tiny" in recipe:
        return
    if ("_cls" not in task) and (task not in ["detection", "instance_segmentation"]):
        return  # Supported only for classification, detection and instance segmentation task.

    if "dino" in model_name:
        return  # DINO is not supported.

    tmp_path_test = tmp_path / f"otx_export_xai_{model_name}"
    for export_case in fxt_export_list:
        command_cfg = [
            "otx",
            "export",
            "--config",
            recipe,
            "--data_root",
            fxt_target_dataset_per_task[task],
            "--work_dir",
            str(tmp_path_test / "outputs" / export_case.export_format),
            *fxt_cli_override_command_per_task[task],
            "--checkpoint",
            str(ckpt_file),
            "--export_format",
            f"{export_case.export_format}",
            "--export_demo_package",
            str(export_case.export_demo_package),
            "--explain",
            "True",
        ]

        run_main(command_cfg=command_cfg, open_subprocess=fxt_open_subprocess)

        fmt_dir = tmp_path_test / "outputs" / export_case.export_format
        assert fmt_dir.exists()
        fmt_latest_dir = max(
            (p for p in fmt_dir.iterdir() if p.is_dir() and p.name != ".latest"),
            key=lambda p: p.stat().st_mtime,
        )
        assert (fmt_latest_dir / f"{export_case.expected_output}").exists()


def test_otx_explain_e2e(
    fxt_trained_model,
    fxt_accelerator: str,
    fxt_target_dataset_per_task: dict,
    fxt_cli_override_command_per_task: dict,
    fxt_open_subprocess: bool,
    tmp_path: Path,
) -> None:
    """
    Test OTX CLI explain e2e command.

    Args:
        recipe (str): The recipe to use for training. (eg. 'classification/otx_mobilenet_v3_large.yaml')
        tmp_path (Path): The temporary path for storing the training outputs.

    Returns:
        None
    """

    recipe, task, model_name, tmp_path_train = fxt_trained_model

    outputs_dir = tmp_path_train / "outputs"
    latest_dir = outputs_dir / ".latest"
    ckpt_file = latest_dir / "train" / "best_checkpoint.ckpt"
    assert ckpt_file.exists()

    if ("_cls" not in task) and (task not in ["detection", "instance_segmentation"]):
        pytest.skip("Supported only for classification, detection and instance segmentation task.")

    if "dino" in model_name:
        pytest.skip("DINO is not supported.")

    if "maskrcnn_r50_tv" in model_name:
        pytest.skip("MaskRCNN R50 Torchvision model doesn't support explain.")

    # otx explain
    tmp_path_explain = tmp_path / f"otx_explain_{model_name}"
    command_cfg = [
        "otx",
        "explain",
        "--config",
        recipe,
        "--data_root",
        fxt_target_dataset_per_task[task],
        "--work_dir",
        str(tmp_path_explain / "outputs"),
        "--engine.device",
        fxt_accelerator,
        "--seed",
        "0",
        "--dump",
        "True",
        "--checkpoint",
        str(ckpt_file),
        *fxt_cli_override_command_per_task[task],
    ]

    run_main(command_cfg=command_cfg, open_subprocess=fxt_open_subprocess)

    outputs_dir = tmp_path_explain / "outputs"
    latest_dir = max(
        (p for p in outputs_dir.iterdir() if p.is_dir() and p.name != ".latest"),
        key=lambda p: p.stat().st_mtime,
    )
    assert (latest_dir / "saliency_map").exists()
    saliency_map = sorted((latest_dir / "saliency_map").glob(pattern="*.png"))
    sal_map = cv2.imread(str(saliency_map[0]))
    assert sal_map.shape[0] > 0
    assert sal_map.shape[1] > 0


# @pytest.mark.skipif(len(pytest.RECIPE_OV_LIST) < 1, reason="No OV recipe found.")
@pytest.mark.parametrize(
    "ov_recipe",
    pytest.RECIPE_OV_LIST,
)
def test_otx_ov_test(
    ov_recipe: str,
    tmp_path: Path,
    fxt_target_dataset_per_task: dict,
    fxt_open_subprocess: bool,
) -> None:
    """
    Test OTX CLI e2e commands.

    - 'otx test' with OV model

    Args:
        recipe (str): The OV recipe to use for testing. (eg. 'classification/openvino_model.yaml')
        tmp_path (Path): The temporary path for storing the testing outputs.

    Returns:
        None
    """
    task = ov_recipe.split("/")[-2]
    model_name = ov_recipe.split("/")[-1].split(".")[0]

    if task in [
        "multi_label_cls",
        "instance_segmentation",
        "h_label_cls",
        "visual_prompting",
        "zero_shot_visual_prompting",
        "anomaly_classification",
        "anomaly_detection",
        "anomaly_segmentation",
        "action_classification",
    ]:
        # OMZ doesn't have proper model for Pytorch MaskRCNN interface
        # TODO(Kirill):  Need to change this test when export enabled
        pytest.skip("OMZ doesn't have proper model for these types of tasks.")

    pytest.xfail("See ticket no. 135955")

    # otx test
    tmp_path_test = tmp_path / f"otx_test_{task}_{model_name}"
    command_cfg = [
        "otx",
        "test",
        "--config",
        ov_recipe,
        "--data_root",
        fxt_target_dataset_per_task[task],
        "--work_dir",
        str(tmp_path_test / "outputs"),
        "--engine.device",
        "cpu",
        "--disable-infer-num-classes",
    ]

    run_main(command_cfg=command_cfg, open_subprocess=fxt_open_subprocess)

    outputs_dir = tmp_path_test / "outputs"
    latest_dir = max(
        (p for p in outputs_dir.iterdir() if p.is_dir() and p.name != ".latest"),
        key=lambda p: p.stat().st_mtime,
    )
    assert latest_dir.exists()
    assert (latest_dir / "csv").exists()
    metric_result = list((latest_dir / "csv").glob(pattern="**/metrics.csv"))
    assert len(metric_result) > 0


@pytest.mark.parametrize("recipe", pytest.RECIPE_LIST, ids=lambda x: "/".join(Path(x).parts[-2:]))
def test_otx_hpo_e2e(
    recipe: str,
    tmp_path: Path,
    fxt_accelerator: str,
    fxt_target_dataset_per_task: dict,
    fxt_cli_override_command_per_task: dict,
    fxt_open_subprocess: bool,
) -> None:
    """
    Test HPO e2e commands with default template of each task.

    Args:
        task (OTXTaskType): The task to run HPO with.
        tmp_path (Path): The temporary path for storing the training outputs.

    Returns:
        None
    """
    task = recipe.split("/")[-2]
    model_name = recipe.split("/")[-1].split(".")[0]

    if task.upper() == OTXTaskType.ZERO_SHOT_VISUAL_PROMPTING:
        pytest.skip("ZERO_SHOT_VISUAL_PROMPTING doesn't support HPO.")
    if "padim" in recipe:
        pytest.skip("padim model doesn't support HPO.")

    tmp_path_hpo = tmp_path / f"otx_hpo_{model_name}"
    tmp_path_hpo.mkdir(parents=True)

    command_cfg = [
        "otx",
        "train",
        "--config",
        recipe,
        "--data_root",
        fxt_target_dataset_per_task[task],
        "--work_dir",
        str(tmp_path_hpo),
        "--engine.device",
        fxt_accelerator,
        "--max_epochs",
        "1",
        "--run_hpo",
        "true",
        "--hpo_config.expected_time_ratio",
        "1",
        "--hpo_config.num_workers",
        "1",
        *fxt_cli_override_command_per_task[task],
    ]

    run_main(command_cfg=command_cfg, open_subprocess=fxt_open_subprocess)

    latest_dir = max(
        (p for p in tmp_path_hpo.iterdir() if p.is_dir() and p.name != ".latest"),
        key=lambda p: p.stat().st_mtime,
    )
    hpo_work_dor = latest_dir / "hpo"
    assert hpo_work_dor.exists()
    # Anomaly doesn't do validation. Check just there is no error.
    if task.startswith("anomaly"):
        return

    assert len([val for val in hpo_work_dor.rglob("*.json") if str(val.stem).isdigit()]) == 1


@pytest.mark.parametrize("task", pytest.TASK_LIST)
@pytest.mark.parametrize("bs_adapt_type", ["Safe", "Full"])
def test_otx_adaptive_bs_e2e(
    task: OTXTaskType,
    tmp_path: Path,
    fxt_accelerator: str,
    fxt_target_dataset_per_task: dict,
    fxt_cli_override_command_per_task: dict,
    fxt_open_subprocess: bool,
    fxt_xpu_support_task: list[OTXTaskType],
    bs_adapt_type: str,
) -> None:
    """
    Test adaptive batch size e2e commands with default template of each task.

    Args:
        task (OTXTaskType): The task to run adaptive batch size with.
        tmp_path (Path): The temporary path for storing the training outputs.

    Returns:
        None
    """
    if fxt_accelerator not in ["gpu", "xpu"]:
        pytest.skip("Adaptive batch size only supports GPU and XPU.")
    if fxt_accelerator == "xpu" and task not in fxt_xpu_support_task:
        pytest.skip(f"{task} doesn't support XPU.")
    if task not in DEFAULT_CONFIG_PER_TASK:
        pytest.skip(f"Task {task} is not supported in the auto-configuration.")
    if task == OTXTaskType.ZERO_SHOT_VISUAL_PROMPTING:
        pytest.skip("ZERO_SHOT_VISUAL_PROMPTING doesn't support adaptive batch size.")

    task = task.lower()
    tmp_path_adap_bs = tmp_path / f"otx_adaptive_bs_{task}"
    tmp_path_adap_bs.mkdir(parents=True)

    command_cfg = [
        "otx",
        "train",
        "--task",
        task.upper(),
        "--data_root",
        fxt_target_dataset_per_task[task],
        "--work_dir",
        str(tmp_path_adap_bs),
        "--engine.device",
        fxt_accelerator,
        "--adaptive_bs",
        bs_adapt_type,
        "--max_epoch",
        "1",
        *fxt_cli_override_command_per_task[task],
    ]

    run_main(command_cfg=command_cfg, open_subprocess=fxt_open_subprocess)<|MERGE_RESOLUTION|>--- conflicted
+++ resolved
@@ -12,18 +12,6 @@
 from otx.engine.utils.auto_configurator import DEFAULT_CONFIG_PER_TASK
 
 from tests.utils import ExportCase2Test, run_main
-<<<<<<< HEAD
-=======
-
-
-@pytest.fixture()
-def fxt_export_list() -> list[ExportCase2Test]:
-    return [
-        ExportCase2Test("ONNX", False, "exported_model.onnx"),
-        ExportCase2Test("OPENVINO", False, "exported_model.xml"),
-        ExportCase2Test("OPENVINO", True, "exportable_code.zip"),
-    ]
->>>>>>> bc0ccf93
 
 
 @pytest.fixture(
