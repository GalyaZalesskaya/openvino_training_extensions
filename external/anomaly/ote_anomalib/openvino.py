"""
OpenVINO Anomaly Task
"""

# Copyright (C) 2021 Intel Corporation
#
# Licensed under the Apache License, Version 2.0 (the "License");
# you may not use this file except in compliance with the License.
# You may obtain a copy of the License at
#
# http://www.apache.org/licenses/LICENSE-2.0
#
# Unless required by applicable law or agreed to in writing,
# software distributed under the License is distributed on an "AS IS" BASIS,
# WITHOUT WARRANTIES OR CONDITIONS OF ANY KIND, either express or implied.
# See the License for the specific language governing permissions
# and limitations under the License.

import io
import json
import os
import tempfile
from typing import Any, Dict, List, Optional
from zipfile import ZipFile

import numpy as np
import ote_anomalib.exportable_code
from addict import Dict as ADDict
from anomalib.deploy import OpenVINOInferencer
from anomalib.post_processing import anomaly_map_to_color_map
from compression.api import DataLoader
from compression.engines.ie_engine import IEEngine
from compression.graph import load_model, save_model
from compression.graph.model_utils import compress_model_weights, get_nodes_by_type
from compression.pipeline.initializer import create_pipeline
from omegaconf import OmegaConf
from ote_anomalib.configs import get_anomalib_config
<<<<<<< HEAD
=======
from ote_anomalib.data.utils import (
    contains_anomalous_images,
    split_local_global_resultset,
)
from ote_anomalib.exportable_code import (
    AnomalyBase,
    AnomalyClassification,
    AnomalySegmentation,
)
>>>>>>> c85c63fa
from ote_anomalib.logging import get_logger
from ote_sdk.entities.datasets import DatasetEntity
from ote_sdk.entities.inference_parameters import (
    InferenceParameters,
    default_progress_callback,
)
from ote_sdk.entities.model import (
    ModelEntity,
    ModelFormat,
    ModelOptimizationType,
    ModelPrecision,
    OptimizationMethod,
)
from ote_sdk.entities.model_template import TaskType
from ote_sdk.entities.optimization_parameters import OptimizationParameters
from ote_sdk.entities.result_media import ResultMediaEntity
from ote_sdk.entities.resultset import ResultSetEntity
from ote_sdk.entities.task_environment import TaskEnvironment
from ote_sdk.serialization.label_mapper import LabelSchemaMapper, label_schema_to_bytes
from ote_sdk.usecases.evaluation.averaging import MetricAverageMethod
from ote_sdk.usecases.evaluation.metrics_helper import MetricsHelper
from ote_sdk.usecases.exportable_code import demo
from ote_sdk.usecases.exportable_code.prediction_to_annotation_converter import (
    AnomalyClassificationToAnnotationConverter,
    AnomalySegmentationToAnnotationConverter,
)
from ote_sdk.usecases.tasks.interfaces.deployment_interface import IDeploymentTask
from ote_sdk.usecases.tasks.interfaces.evaluate_interface import IEvaluationTask
from ote_sdk.usecases.tasks.interfaces.inference_interface import IInferenceTask
from ote_sdk.usecases.tasks.interfaces.optimization_interface import (
    IOptimizationTask,
    OptimizationType,
)

logger = get_logger(__name__)


class OTEOpenVINOAnomalyDataloader(DataLoader):
    """
    Dataloader for loading OTE dataset into OTE OpenVINO Inferencer

    Args:
        dataset (DatasetEntity): OTE dataset entity
        inferencer (OpenVINOInferencer): OpenVINO Inferencer
    """

    def __init__(
        self,
        config: ADDict,
        dataset: DatasetEntity,
        inferencer: OpenVINOInferencer,
    ):
        super().__init__(config=config)
        self.dataset = dataset
        self.inferencer = inferencer

    def __getitem__(self, index):
        image = self.dataset[index].numpy
        annotation = self.dataset[index].annotation_scene
        inputs = self.inferencer.pre_process(image)

        return (index, annotation), inputs

    def __len__(self):
        return len(self.dataset)


class OpenVINOAnomalyTask(IInferenceTask, IEvaluationTask, IOptimizationTask, IDeploymentTask):
    """
    OpenVINO inference task

    Args:
        task_environment (TaskEnvironment): task environment of the trained anomaly model
    """

    def __init__(self, task_environment: TaskEnvironment) -> None:
        logger.info("Initializing the OpenVINO task.")
        self.task_environment = task_environment
        self.task_type = self.task_environment.model_template.task_type
        self.config = self.get_config()
        self.inferencer = self.load_inferencer()
        if self.task_type == TaskType.ANOMALY_CLASSIFICATION:
            self.annotation_converter = AnomalyClassificationToAnnotationConverter(self.task_environment.label_schema)
        elif self.task_type == TaskType.ANOMALY_SEGMENTATION:
            self.annotation_converter = AnomalySegmentationToAnnotationConverter(self.task_environment.label_schema)
        else:
            raise ValueError(f"Unknown task type: {self.task_type}")
        template_file_path = task_environment.model_template.model_template_path
        self._base_dir = os.path.abspath(os.path.dirname(template_file_path))

    def get_config(self) -> ADDict:
        """
        Get Anomalib Config from task environment

        Returns:
            ADDict: Anomalib config
        """
        task_name = self.task_environment.model_template.name
        ote_config = self.task_environment.get_hyper_parameters()
        config = get_anomalib_config(task_name=task_name, ote_config=ote_config)
        return ADDict(OmegaConf.to_container(config))

    def infer(self, dataset: DatasetEntity, inference_parameters: InferenceParameters) -> DatasetEntity:
        """Perform Inference.

        Args:
            dataset (DatasetEntity): Inference dataset
            inference_parameters (InferenceParameters): Inference parameters.

        Returns:
            DatasetEntity: Output dataset storing inference predictions.
        """
        if self.task_environment.model is None:
            raise Exception("task_environment.model is None. Cannot access threshold to calculate labels.")

        logger.info("Start OpenVINO inference.")
        update_progress_callback = default_progress_callback
        if inference_parameters is not None:
            update_progress_callback = inference_parameters.update_progress

        # This always assumes that threshold is available in the task environment's model
        meta_data = self.get_meta_data()
        for idx, dataset_item in enumerate(dataset):
            anomaly_map, pred_score = self.inferencer.predict(
                dataset_item.numpy, superimpose=False, meta_data=meta_data
            )
            if self.task_type == TaskType.ANOMALY_CLASSIFICATION:
                annotations_scene = self.annotation_converter.convert_to_annotation(pred_score, meta_data)
            elif self.task_type == TaskType.ANOMALY_SEGMENTATION:
                annotations_scene = self.annotation_converter.convert_to_annotation(anomaly_map, meta_data)
            else:
                raise ValueError(f"Unknown task type: {self.task_type}")

            # pylint: disable=protected-access
            dataset_item.append_annotations(annotations_scene.annotations)

            anomaly_map = anomaly_map_to_color_map(anomaly_map, normalize=False)
            heatmap_media = ResultMediaEntity(
                name="Anomaly Map",
                type="anomaly_map",
                annotation_scene=dataset_item.annotation_scene,
                numpy=anomaly_map,
            )
            dataset_item.append_metadata_item(heatmap_media)
            update_progress_callback(int((idx + 1) / len(dataset) * 100))

        return dataset

    def get_meta_data(self):
        """Get Meta Data."""

        image_threshold = np.frombuffer(self.task_environment.model.get_data("image_threshold"), dtype=np.float32)
        pixel_threshold = np.frombuffer(self.task_environment.model.get_data("pixel_threshold"), dtype=np.float32)
        min_value = np.frombuffer(self.task_environment.model.get_data("min"), dtype=np.float32)
        max_value = np.frombuffer(self.task_environment.model.get_data("max"), dtype=np.float32)
        meta_data = dict(
            image_threshold=image_threshold,
            pixel_threshold=pixel_threshold,
            min=min_value,
            max=max_value,
        )
        return meta_data

    def evaluate(self, output_resultset: ResultSetEntity, evaluation_metric: Optional[str] = None):
        """Evaluate the performance of the model.

        Args:
            output_resultset (ResultSetEntity): Result set storing ground truth and predicted dataset.
            evaluation_metric (Optional[str], optional): Evaluation metric. Defaults to None.
        """
        if self.task_type == TaskType.ANOMALY_CLASSIFICATION:
            metric = MetricsHelper.compute_f_measure(output_resultset)
        elif self.task_type == TaskType.ANOMALY_SEGMENTATION:
            global_resultset, local_resultset = split_local_global_resultset(output_resultset)
            logger.info(f"Global annotations: {len(global_resultset.ground_truth_dataset)}")
            logger.info(f"Local annotations: {len(local_resultset.ground_truth_dataset)}")
            logger.info(f"Global predictions: {len(global_resultset.prediction_dataset)}")
            logger.info(f"Local predictions: {len(local_resultset.prediction_dataset)}")
            if contains_anomalous_images(local_resultset.ground_truth_dataset):
                logger.info("Dataset contains polygon annotations. Using pixel-level evaluation metric.")
                metric = MetricsHelper.compute_dice_averaged_over_pixels(local_resultset, MetricAverageMethod.MICRO)
            else:
                logger.info("Dataset does not contain polygon annotations. Using image-level evaluation metric.")
                metric = MetricsHelper.compute_f_measure(global_resultset)
        else:
            raise ValueError(f"Unknown task type: {self.task_type}")
        output_resultset.performance = metric.get_performance()

    def _get_optimization_algorithms_configs(self) -> List[ADDict]:
        """Returns list of optimization algorithms configurations"""

        hparams = self.task_environment.get_hyper_parameters()

        optimization_config_path = os.path.join(self._base_dir, "pot_optimization_config.json")
        if os.path.exists(optimization_config_path):
            with open(optimization_config_path, encoding="UTF-8") as f_src:
                algorithms = ADDict(json.load(f_src))["algorithms"]
        else:
            algorithms = [
                ADDict({"name": "DefaultQuantization", "params": {"target_device": "ANY", "shuffle_data": True}})
            ]
        for algo in algorithms:
            algo.params.stat_subset_size = hparams.pot_parameters.stat_subset_size
            algo.params.shuffle_data = True
            if "Quantization" in algo["name"]:
                algo.params.preset = hparams.pot_parameters.preset.name.lower()

        return algorithms

    def optimize(
        self,
        optimization_type: OptimizationType,
        dataset: DatasetEntity,
        output_model: ModelEntity,
        optimization_parameters: Optional[OptimizationParameters],
    ):
        """Optimize the model.

        Args:
            optimization_type (OptimizationType): Type of optimization [POT or NNCF]
            dataset (DatasetEntity): Input Dataset.
            output_model (ModelEntity): Output model.
            optimization_parameters (Optional[OptimizationParameters]): Optimization parameters.

        Raises:
            ValueError: When the optimization type is not POT, which is the only support type at the moment.
        """
        if optimization_type is not OptimizationType.POT:
            raise ValueError("POT is the only supported optimization type for OpenVINO models")

        logger.info("Starting POT optimization.")
        data_loader = OTEOpenVINOAnomalyDataloader(config=self.config, dataset=dataset, inferencer=self.inferencer)

        with tempfile.TemporaryDirectory() as tempdir:
            xml_path = os.path.join(tempdir, "model.xml")
            bin_path = os.path.join(tempdir, "model.bin")

            self.__save_weights(xml_path, self.task_environment.model.get_data("openvino.xml"))
            self.__save_weights(bin_path, self.task_environment.model.get_data("openvino.bin"))

            model_config = {
                "model_name": "openvino_model",
                "model": xml_path,
                "weights": bin_path,
            }
            model = load_model(model_config)

            if get_nodes_by_type(model, ["FakeQuantize"]):
                raise RuntimeError("Model is already optimized by POT")

        engine = IEEngine(config=ADDict({"device": "CPU"}), data_loader=data_loader, metric=None)
        pipeline = create_pipeline(algo_config=self._get_optimization_algorithms_configs(), engine=engine)
        compressed_model = pipeline.run(model)
        compress_model_weights(compressed_model)

        with tempfile.TemporaryDirectory() as tempdir:
            save_model(compressed_model, tempdir, model_name="model")
            self.__load_weights(path=os.path.join(tempdir, "model.xml"), output_model=output_model, key="openvino.xml")
            self.__load_weights(path=os.path.join(tempdir, "model.bin"), output_model=output_model, key="openvino.bin")

        output_model.set_data("label_schema.json", label_schema_to_bytes(self.task_environment.label_schema))
        output_model.set_data("image_threshold", self.task_environment.model.get_data("image_threshold"))
        output_model.set_data("pixel_threshold", self.task_environment.model.get_data("pixel_threshold"))
        output_model.set_data("min", self.task_environment.model.get_data("min"))
        output_model.set_data("max", self.task_environment.model.get_data("max"))
        output_model.model_format = ModelFormat.OPENVINO
        output_model.optimization_type = ModelOptimizationType.POT
        output_model.optimization_methods = [OptimizationMethod.QUANTIZATION]
        output_model.precision = [ModelPrecision.INT8]

        self.task_environment.model = output_model
        self.inferencer = self.load_inferencer()

    def load_inferencer(self) -> OpenVINOInferencer:
        """
        Create the OpenVINO inferencer object

        Returns:
            OpenVINOInferencer object
        """
        if self.task_environment.model is None:
            raise Exception("task_environment.model is None. Cannot load weights.")
        return OpenVINOInferencer(
            config=self.config,
            path=(
                self.task_environment.model.get_data("openvino.xml"),
                self.task_environment.model.get_data("openvino.bin"),
            ),
        )

    @staticmethod
    def __save_weights(path: str, data: bytes) -> None:
        """Write data to file

        Args:
            path (str): Path of output file
            data (bytes): Data to write
        """
        with open(path, "wb") as file:
            file.write(data)

    @staticmethod
    def __load_weights(path: str, output_model: ModelEntity, key: str) -> None:
        """
        Load weights into output model

        Args:
            path (str): Path to weights
            output_model (ModelEntity): Model to which the weights are assigned
            key (str): Key of the output model into which the weights are assigned
        """
        with open(path, "rb") as file:
            output_model.set_data(key, file.read())

    def _get_openvino_configuration(self) -> Dict[str, Any]:
        """Return configuration required by the exported model."""
        if self.task_environment.model is None:
            raise Exception("task_environment.model is None. Cannot get configuration.")

        configuration = {
            "image_threshold": np.frombuffer(
                self.task_environment.model.get_data("image_threshold"), dtype=np.float32
            ).item(),
            "min": np.frombuffer(self.task_environment.model.get_data("min"), dtype=np.float32).item(),
            "max": np.frombuffer(self.task_environment.model.get_data("max"), dtype=np.float32).item(),
            "labels": LabelSchemaMapper.forward(self.task_environment.label_schema),
            "threshold": 0.5,
        }
        if "transforms" not in self.config.keys():
            configuration["mean_values"] = list(np.array([0.485, 0.456, 0.406]) * 255)
            configuration["scale_values"] = list(np.array([0.229, 0.224, 0.225]) * 255)
        else:
            configuration["mean_values"] = self.config.transforms.mean
            configuration["scale_values"] = self.config.transforms.std

        if "pixel_threshold" in self.task_environment.model.model_adapters.keys():
            configuration["pixel_threshold"] = np.frombuffer(
                self.task_environment.model.get_data("pixel_threshold"), dtype=np.float32
            ).item()
        else:
            configuration["pixel_threshold"] = np.frombuffer(
                self.task_environment.model.get_data("image_threshold"), dtype=np.float32
            ).item()

        return configuration

    def deploy(self, output_model: ModelEntity) -> None:
        """Exports the weights from ``output_model`` along with exportable code.

        Args:
            output_model (ModelEntity): Model with ``openvino.xml`` and ``.bin`` keys

        Raises:
            Exception: If ``task_environment.model`` is None
        """
        logger.info("Deploying Model")

        if self.task_environment.model is None:
            raise Exception("task_environment.model is None. Cannot load weights.")

        work_dir = os.path.dirname(demo.__file__)
        parameters: Dict[str, Any] = {}
        task_type = (
            "anomaly_classification" if self.task_type == TaskType.ANOMALY_CLASSIFICATION else "anomaly_segmentation"
        )
        parameters["type_of_model"] = task_type
        parameters["converter_type"] = task_type.upper()
        parameters["model_parameters"] = self._get_openvino_configuration()
        zip_buffer = io.BytesIO()
        with ZipFile(zip_buffer, "w") as arch:
            # model files
            arch.writestr(os.path.join("model", "model.xml"), self.task_environment.model.get_data("openvino.xml"))
            arch.writestr(os.path.join("model", "model.bin"), self.task_environment.model.get_data("openvino.bin"))
            arch.writestr(os.path.join("model", "config.json"), json.dumps(parameters, ensure_ascii=False, indent=4))
            # model_wrappers files
            for root, _, files in os.walk(os.path.dirname(ote_anomalib.exportable_code.__file__)):
                for file in files:
                    file_path = os.path.join(root, file)
                    arch.write(
                        file_path, os.path.join("python", "model_wrappers", file_path.split("model_wrappers/")[1])
                    )
            # other python files
            arch.write(os.path.join(work_dir, "requirements.txt"), os.path.join("python", "requirements.txt"))
            arch.write(os.path.join(work_dir, "LICENSE"), os.path.join("python", "LICENSE"))
            arch.write(os.path.join(work_dir, "README.md"), os.path.join("python", "README.md"))
            arch.write(os.path.join(work_dir, "demo.py"), os.path.join("python", "demo.py"))
        output_model.exportable_code = zip_buffer.getvalue()
        logger.info("Deployment completed.")<|MERGE_RESOLUTION|>--- conflicted
+++ resolved
@@ -35,18 +35,10 @@
 from compression.pipeline.initializer import create_pipeline
 from omegaconf import OmegaConf
 from ote_anomalib.configs import get_anomalib_config
-<<<<<<< HEAD
-=======
 from ote_anomalib.data.utils import (
     contains_anomalous_images,
     split_local_global_resultset,
 )
-from ote_anomalib.exportable_code import (
-    AnomalyBase,
-    AnomalyClassification,
-    AnomalySegmentation,
-)
->>>>>>> c85c63fa
 from ote_anomalib.logging import get_logger
 from ote_sdk.entities.datasets import DatasetEntity
 from ote_sdk.entities.inference_parameters import (
