--- conflicted
+++ resolved
@@ -50,20 +50,11 @@
 ):
     """ Test case for vehicle-detection-0202 model. """
 
-<<<<<<< HEAD
+    
 class VehicleDetection0203TestCase(
         create_object_detection_test_case(
             model_name='vehicle-detection-0203',
             **kwargs
         )
 ):
-    """ Test case for vehicle-detection-0203 model. """
-=======
-# class VehicleDetection0203TestCase(
-#         create_object_detection_test_case(
-#             model_name='vehicle-detection-0203',
-#             **kwargs
-#         )
-# ):
-#     """ Test case for vehicle-detection-0203 model. """
->>>>>>> c778102e
+    """ Test case for vehicle-detection-0203 model. """