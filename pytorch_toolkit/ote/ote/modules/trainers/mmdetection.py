--- conflicted
+++ resolved
@@ -57,34 +57,6 @@
             classes = update_config['classes']
             update_config.pop('classes')
         else:
-<<<<<<< HEAD
-            img_shape = [t for t in cfg.data.train.dataset.pipeline if t['type'] == 'Resize'][0][
-                'img_scale']
-
-        img_shape = f' --image_size_wh {img_shape[0]} {img_shape[1]}'
-
-        # This is required for some command line parameters that should be passed through
-        # mmdetection's parser (that uses ExtendedDictAction) as a list of strings
-        update_config_for_run = update_config.replace('"', '\\"')
-
-        run_through_shell(f'python {MMDETECTION_TOOLS}/cluster_boxes.py'
-                          f'{config}'
-                          f'{n_clust}'
-                          f'{group_as}'
-                          f'{update_config_for_run}'
-                          f'{img_shape}'
-                          f'{out}')
-
-        with open(tmp_file.name) as src_file:
-            content = json.load(src_file)
-            widths, heights = content['widths'], content['heights']
-
-        if not update_config:
-            update_config = ' --update_config'
-        update_config += f' model.bbox_head.anchor_generator.widths={str(widths).replace(" ", "")}'
-        update_config += f' model.bbox_head.anchor_generator.heights={str(heights).replace(" ", "")}'
-        logging.info('... clustering completed.')
-=======
             annotation_file = cfg.data.train.dataset.ann_file
             ann_file_key = 'data.train.dataset.ann_file'
             if ann_file_key in update_config:
@@ -97,7 +69,6 @@
             classes = [category_dict['name'] for category_dict in categories]
         update_config_dict = self.classes_list_to_update_config_dict(cfg, classes)
         cfg.merge_from_dict(update_config_dict)
-        cfg.dump(config_path)
->>>>>>> 16988ec6
+        cfg.dump(config_path) # TODO(lbeynens): check this, it may be dangerous
 
         return update_config