# Copyright (C) 2024 Intel Corporation
# SPDX-License-Identifier: Apache-2.0
#
"""OTX tile merge module."""

from __future__ import annotations

from abc import abstractmethod
from collections import defaultdict
from typing import Generic

import cv2
import numpy as np
import torch
from torchvision import tv_tensors
from torchvision.ops import batched_nms

from otx.algo.explain.explain_algo import InstSegExplainAlgo
from otx.core.config.data import TileConfig
from otx.core.data.entity.base import ImageInfo, T_OTXBatchPredEntity, T_OTXDataEntity
from otx.core.data.entity.detection import DetBatchPredEntity, DetPredEntity
from otx.core.data.entity.instance_segmentation import InstanceSegBatchPredEntity, InstanceSegPredEntity


class TileMerge(Generic[T_OTXDataEntity, T_OTXBatchPredEntity]):
    """Base class for tile merge.

    Args:
        img_infos (list[ImageInfo]): Original image information before tiling.
        iou_threshold (float, optional): IoU threshold for non-maximum suppression. Defaults to 0.45.
        max_num_instances (int, optional): Maximum number of instances to keep. Defaults to 500.

    """

    def __init__(
        self,
        img_infos: list[ImageInfo],
        num_classes: int,
        tile_config: TileConfig,
    ) -> None:
        self.img_infos = img_infos
        self.num_classes = num_classes
        self.tile_size = tile_config.tile_size
        self.iou_threshold = tile_config.iou_threshold
        self.max_num_instances = tile_config.max_num_instances

    @abstractmethod
    def _merge_entities(
        self,
        img_info: ImageInfo,
        entities: list[T_OTXDataEntity],
        explain_mode: bool = False,
    ) -> T_OTXDataEntity:
        """Merge tile predictions to one single full-size prediction data entity.

        Args:
            img_info (ImageInfo): Image information about the original image before tiling.
            entities (list[T_OTXDataEntity]): List of tile prediction entities.
            explain_mode (bool): Whether or not tiles have explain features. Default: False.

        Returns:
            T_OTXDataEntity: Merged prediction entity.
        """
        raise NotImplementedError

    @abstractmethod
    def merge(
        self,
        batch_tile_preds: list[T_OTXBatchPredEntity],
        batch_tile_attrs: list[list[dict]],
    ) -> list[T_OTXDataEntity]:
        """Merge batch tile predictions to a list of full-size prediction data entities.

        Args:
            batch_tile_preds (list): list of tile predictions.
            batch_tile_attrs (list): list of tile attributes.
        """
        raise NotImplementedError

    def nms_postprocess(
        self,
        bboxes: torch.Tensor,
        scores: torch.Tensor,
        labels: torch.Tensor,
        masks: None | list[torch.Tensor] = None,
    ) -> tuple[torch.Tensor, torch.Tensor, torch.Tensor, None | torch.Tensor]:
        """Non-maximum suppression and post-process."""
        keep = batched_nms(bboxes, scores, labels, self.iou_threshold)
        if len(keep) > self.max_num_instances:
            keep = keep[: self.max_num_instances]
        bboxes = bboxes[keep]
        labels = labels[keep]
        scores = scores[keep]
        if masks is not None and len(masks) > 0:
            # coalesce sparse tensors to prevent them from growing too large.
            masks = torch.stack([masks[idx] for idx in keep]).coalesce().to_dense()
        return bboxes, labels, scores, masks


class DetectionTileMerge(TileMerge):
    """Detection tile merge."""

    def merge(
        self,
        batch_tile_preds: list[DetBatchPredEntity],
        batch_tile_attrs: list[list[dict]],
    ) -> list[DetPredEntity]:
        """Merge batch tile predictions to a list of full-size prediction data entities.

        Args:
            batch_tile_preds (list): detection tile predictions.
            batch_tile_attrs (list): detection tile attributes.

        """
        entities_to_merge = defaultdict(list)
        img_ids = []
        explain_mode = len(batch_tile_preds[0].feature_vector) > 0

        for tile_preds, tile_attrs in zip(batch_tile_preds, batch_tile_attrs):
            batch_size = tile_preds.batch_size
            saliency_maps = tile_preds.saliency_map if explain_mode else [[] for _ in range(batch_size)]
            feature_vectors = tile_preds.feature_vector if explain_mode else [[] for _ in range(batch_size)]
            for tile_attr, tile_img_info, tile_bboxes, tile_labels, tile_scores, tile_s_map, tile_f_vect in zip(
                tile_attrs,
                tile_preds.imgs_info,
                tile_preds.bboxes,
                tile_preds.labels,
                tile_preds.scores,
                saliency_maps,
                feature_vectors,
            ):
                offset_x, offset_y, _, _ = tile_attr["roi"]
                tile_bboxes[:, 0::2] += offset_x
                tile_bboxes[:, 1::2] += offset_y

                tile_id = tile_attr["tile_id"]
                if tile_id not in img_ids:
                    img_ids.append(tile_id)
                tile_img_info.padding = tile_attr["roi"]

                det_pred_entity = DetPredEntity(
                    image=torch.empty(tile_img_info.ori_shape),
                    img_info=tile_img_info,
                    bboxes=tile_bboxes,
                    labels=tile_labels,
                    score=tile_scores,
                )

                if explain_mode:
                    det_pred_entity.feature_vector = tile_f_vect
                    det_pred_entity.saliency_map = tile_s_map
                entities_to_merge[tile_id].append(det_pred_entity)

        return [
            self._merge_entities(image_info, entities_to_merge[img_id], explain_mode)
            for img_id, image_info in zip(img_ids, self.img_infos)
        ]

    def _merge_entities(
        self,
        img_info: ImageInfo,
        entities: list[DetPredEntity],
        explain_mode: bool = False,
    ) -> DetPredEntity:
        """Merge tile predictions to one single prediction.

        Args:
            img_info (ImageInfo): Image information about the original image before tiling.
            entities (list[DetPredEntity]): List of tile prediction entities.
            explain_mode (bool): Whether or not tiles have explain features. Default: False.

        Returns:
            DetPredEntity: Merged prediction entity.
        """
        bboxes: list | torch.Tensor = []
        labels: list | torch.Tensor = []
        scores: list | torch.Tensor = []
        feature_vectors = []
        saliency_maps = []
        tiles_coords = []
        img_size = img_info.ori_shape
        for tile_entity in entities:
            num_preds = len(tile_entity.bboxes)
            if num_preds > 0:
                bboxes.extend(tile_entity.bboxes)
                labels.extend(tile_entity.labels)
                scores.extend(tile_entity.score)
            if explain_mode:
                tiles_coords.append(tile_entity.img_info.padding)
                feature_vectors.append(tile_entity.feature_vector)
                saliency_maps.append(tile_entity.saliency_map)

        bboxes = torch.stack(bboxes) if len(bboxes) > 0 else torch.empty((0, 4), device=img_info.device)
        labels = torch.stack(labels) if len(labels) > 0 else torch.empty((0,), device=img_info.device)
        scores = torch.stack(scores) if len(scores) > 0 else torch.empty((0,), device=img_info.device)

        bboxes, labels, scores, _ = self.nms_postprocess(bboxes, scores, labels)

        det_pred_entity = DetPredEntity(
            image=torch.empty(img_size),
            img_info=img_info,
            score=scores,
            bboxes=tv_tensors.BoundingBoxes(bboxes, canvas_size=img_size, format="XYXY"),
            labels=labels,
        )

        if explain_mode:
<<<<<<< HEAD
            det_pred_entity.feature_vector = np.mean(feature_vectors, axis=0)
            det_pred_entity.saliency_map = self._merge_saliency_maps(saliency_maps, img_size, tiles_coords)
=======
            # Note: Skip the first feature vector as it is the full image value.
            merged_vector = np.mean(feature_vectors[1:], axis=0)
            merged_saliency_map = self._merge_saliency_maps(saliency_maps, img_size, tiles_coords)
            det_pred_entity.feature_vector = merged_vector
            det_pred_entity.saliency_map = merged_saliency_map
>>>>>>> 7b894d05

        return det_pred_entity

    def _merge_saliency_maps(
        self,
        saliency_maps: list[np.array],
        shape: tuple[int, int],
        tiles_coords: list[tuple[int, int, int, int]],
    ) -> np.ndarray:
        """Merging saliency maps from each tile for PyTorch implementation.

        OV implementation is on ModelAPI side.

        Args:
            saliency_maps: list of saliency maps, shape of each map is (Nc, H, W)
            shape: shape of the original image
            tiles_coords: coordinates of tiles

        Returns:
            Merged saliency map with shape (Nc, H, W)
        """
        if len(saliency_maps) == 1:
            return saliency_maps[0]

        image_saliency_map = saliency_maps[0]

        if len(image_saliency_map.shape) == 1:
            return image_saliency_map

        num_classes = saliency_maps[0].shape[0]
        map_h, map_w = saliency_maps[0].shape[1:]

        image_h, image_w = shape
        ratio = map_h / min(image_h, self.tile_size[0]), map_w / min(image_w, self.tile_size[1])

        image_map_h = int(image_h * ratio[0])
        image_map_w = int(image_w * ratio[1])
        merged_map = np.zeros((num_classes, image_map_h, image_map_w))

        # Note: Skip the first saliency map as it is the full image value.
        for i, saliency_map in enumerate(saliency_maps[1:], 1):
            for class_idx in range(num_classes):
                cls_map = saliency_map[class_idx]

                x_1, y_1, map_w, map_h = tiles_coords[i]
                x_2, y_2 = x_1 + map_w, y_1 + map_h

                y_1, x_1 = int(y_1 * ratio[0]), int(x_1 * ratio[1])
                y_2, x_2 = int(y_2 * ratio[0]), int(x_2 * ratio[1])

                map_h, map_w = cls_map.shape

                if (map_h > y_2 - y_1 > 0) and (map_w > x_2 - x_1 > 0):
                    cls_map = cv2.resize(cls_map, (x_2 - x_1, y_2 - y_1))

                map_h, map_w = y_2 - y_1, x_2 - x_1

                for hi, wi in [(h_, w_) for h_ in range(map_h) for w_ in range(map_w)]:
                    map_pixel = cls_map[hi, wi]
                    merged_pixel = merged_map[class_idx][y_1 + hi, x_1 + wi]
                    if merged_pixel != 0:
                        merged_map[class_idx][y_1 + hi, x_1 + wi] = 0.5 * (map_pixel + merged_pixel)
                    else:
                        merged_map[class_idx][y_1 + hi, x_1 + wi] = map_pixel

        for class_idx in range(num_classes):
            image_map_cls = image_saliency_map[class_idx]
            image_map_cls = cv2.resize(image_map_cls, (image_map_w, image_map_h))

            merged_map[class_idx] += 0.5 * image_map_cls
            merged_map[class_idx] = _non_linear_normalization(merged_map[class_idx])

        return merged_map.astype(np.uint8)


def _non_linear_normalization(saliency_map: np.ndarray) -> np.ndarray:
    """Use non-linear normalization y=x**1.5 for 2D saliency maps."""
    min_soft_score = np.min(saliency_map)
    # Make merged_map distribution positive to perform non-linear normalization y=x**1.5
    saliency_map = (saliency_map - min_soft_score) ** 1.5

    max_soft_score = np.max(saliency_map)
    saliency_map = 255.0 / (max_soft_score + 1e-12) * saliency_map

    return np.floor(saliency_map)


class InstanceSegTileMerge(TileMerge):
    """Instance segmentation tile merge."""

    def merge(
        self,
        batch_tile_preds: list[InstanceSegBatchPredEntity],
        batch_tile_attrs: list[list[dict]],
    ) -> list[InstanceSegPredEntity]:
        """Merge inst-seg tile predictions to one single prediction.

        Args:
            batch_tile_preds (list): instance-seg tile predictions.
            batch_tile_attrs (list): instance-seg tile attributes.

        """
        entities_to_merge = defaultdict(list)
        img_ids = []
        explain_mode = len(batch_tile_preds[0].feature_vector) > 0

        for tile_preds, tile_attrs in zip(batch_tile_preds, batch_tile_attrs):
            feature_vectors = tile_preds.feature_vector if explain_mode else [[] for _ in range(tile_preds.batch_size)]
            for tile_attr, tile_img_info, tile_bboxes, tile_labels, tile_scores, tile_masks, tile_f_vect in zip(
                tile_attrs,
                tile_preds.imgs_info,
                tile_preds.bboxes,
                tile_preds.labels,
                tile_preds.scores,
                tile_preds.masks,
                feature_vectors,
            ):
                keep_indices = tile_masks.to_sparse().sum((1, 2)).to_dense() > 0
                keep_indices = keep_indices.nonzero(as_tuple=True)[0]
                _bboxes = tile_bboxes[keep_indices]
                _labels = tile_labels[keep_indices]
                _scores = tile_scores[keep_indices]
                _masks = tile_masks[keep_indices]

                offset_x, offset_y, _, _ = tile_attr["roi"]
                _bboxes[:, 0::2] += offset_x
                _bboxes[:, 1::2] += offset_y

                tile_id = tile_attr["tile_id"]
                if tile_id not in img_ids:
                    img_ids.append(tile_id)
                tile_img_info.padding = tile_attr["roi"]

                inst_seg_pred_entity = InstanceSegPredEntity(
                    image=torch.empty(tile_img_info.ori_shape),
                    img_info=tile_img_info,
                    bboxes=_bboxes,
                    labels=_labels,
                    score=_scores,
                    masks=_masks.to_sparse(),
                    polygons=[],
                )

                if explain_mode:
                    inst_seg_pred_entity.feature_vector = tile_f_vect
                    inst_seg_pred_entity.saliency_map = []
                entities_to_merge[tile_id].append(inst_seg_pred_entity)

        return [
            self._merge_entities(image_info, entities_to_merge[img_id], explain_mode)
            for img_id, image_info in zip(img_ids, self.img_infos)
        ]

    def _merge_entities(
        self,
        img_info: ImageInfo,
        entities: list[InstanceSegPredEntity],
        explain_mode: bool = False,
    ) -> InstanceSegPredEntity:
        """Merge tile predictions to one single prediction.

        Args:
            img_info (ImageInfo): Image information about the original image before tiling.
            entities (list[InstanceSegPredEntity]): List of tile prediction entities.

        Returns:
            InstanceSegPredEntity: Merged prediction entity.
        """
        bboxes: list | torch.Tensor = []
        labels: list | torch.Tensor = []
        scores: list | torch.Tensor = []
        masks: list | torch.Tensor = []
        feature_vectors = []
        img_size = img_info.ori_shape
        for tile_entity in entities:
            num_preds = len(tile_entity.bboxes)
            if num_preds > 0:
                bboxes.extend(tile_entity.bboxes)
                labels.extend(tile_entity.labels)
                scores.extend(tile_entity.score)

                offset_x, offset_y, _, _ = tile_entity.img_info.padding
                mask_indices = tile_entity.masks.indices()
                mask_values = tile_entity.masks.values()
                mask_indices[1] += offset_y
                mask_indices[2] += offset_x
                masks.extend(
                    torch.sparse_coo_tensor(mask_indices, mask_values, (num_preds, *img_size)),
                )
            if explain_mode:
                feature_vectors.append(tile_entity.feature_vector)

        bboxes = torch.stack(bboxes) if len(bboxes) > 0 else torch.empty((0, 4), device=img_info.device)
        labels = torch.stack(labels) if len(labels) > 0 else torch.empty((0,), device=img_info.device)
        scores = torch.stack(scores) if len(scores) > 0 else torch.empty((0,), device=img_info.device)
        masks = masks if len(masks) > 0 else torch.empty((0, *img_size))

        bboxes, labels, scores, masks = self.nms_postprocess(bboxes, scores, labels, masks)

        inst_seg_pred_entity = InstanceSegPredEntity(
            image=torch.empty(img_size),
            img_info=img_info,
            score=scores,
            bboxes=tv_tensors.BoundingBoxes(bboxes, canvas_size=img_size, format="XYXY"),
            labels=labels,
            masks=tv_tensors.Mask(masks, dtype=bool),
            polygons=[],
        )

        if explain_mode:
<<<<<<< HEAD
            inst_seg_pred_entity.feature_vector = np.mean(feature_vectors, axis=0)
            inst_seg_pred_entity.saliency_map = self.get_saliency_maps_from_masks(
                labels,
                scores,
                masks,
                self.num_classes,
            )
=======
            # Note: Skip the first feature vector as it is the full image value.
            merged_vector = np.mean(feature_vectors[1:], axis=0)
            merged_saliency_map = self.get_saliency_maps_from_masks(labels, scores, masks, self.num_classes)
            inst_seg_pred_entity.feature_vector = merged_vector
            inst_seg_pred_entity.saliency_map = merged_saliency_map
>>>>>>> 7b894d05

        return inst_seg_pred_entity

    def get_saliency_maps_from_masks(
        self,
        labels: torch.Tensor,
        scores: torch.Tensor,
        masks: None | torch.Tensor,
        num_classes: int,
    ) -> np.ndarray:
        """Average and normalize predicted masks in  per-class.

        Returns:
            np.array: Class-wise Saliency Maps. One saliency map per each class - [class_id, H, W]
        """
        if masks is None:
            return np.ndarray([])

        pred = {"labels": labels, "scores": scores, "masks": masks}
        return InstSegExplainAlgo.average_and_normalize(pred, num_classes)<|MERGE_RESOLUTION|>--- conflicted
+++ resolved
@@ -205,16 +205,8 @@
         )
 
         if explain_mode:
-<<<<<<< HEAD
-            det_pred_entity.feature_vector = np.mean(feature_vectors, axis=0)
+            det_pred_entity.feature_vector = np.mean(feature_vectors[1:], axis=0)
             det_pred_entity.saliency_map = self._merge_saliency_maps(saliency_maps, img_size, tiles_coords)
-=======
-            # Note: Skip the first feature vector as it is the full image value.
-            merged_vector = np.mean(feature_vectors[1:], axis=0)
-            merged_saliency_map = self._merge_saliency_maps(saliency_maps, img_size, tiles_coords)
-            det_pred_entity.feature_vector = merged_vector
-            det_pred_entity.saliency_map = merged_saliency_map
->>>>>>> 7b894d05
 
         return det_pred_entity
 
@@ -425,21 +417,13 @@
         )
 
         if explain_mode:
-<<<<<<< HEAD
-            inst_seg_pred_entity.feature_vector = np.mean(feature_vectors, axis=0)
+            inst_seg_pred_entity.feature_vector = np.mean(feature_vectors[1:], axis=0)
             inst_seg_pred_entity.saliency_map = self.get_saliency_maps_from_masks(
                 labels,
                 scores,
                 masks,
                 self.num_classes,
             )
-=======
-            # Note: Skip the first feature vector as it is the full image value.
-            merged_vector = np.mean(feature_vectors[1:], axis=0)
-            merged_saliency_map = self.get_saliency_maps_from_masks(labels, scores, masks, self.num_classes)
-            inst_seg_pred_entity.feature_vector = merged_vector
-            inst_seg_pred_entity.saliency_map = merged_saliency_map
->>>>>>> 7b894d05
 
         return inst_seg_pred_entity
 
