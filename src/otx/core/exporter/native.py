# Copyright (C) 2024 Intel Corporation
# SPDX-License-Identifier: Apache-2.0
#
"""Class definition for native model exporter used in OTX."""

from __future__ import annotations

import logging as log
import tempfile
from pathlib import Path
from typing import Any, Literal

import onnx
import openvino
import torch

from otx.core.exporter.base import OTXModelExporter
from otx.core.types.precision import OTXPrecisionType


class OTXNativeModelExporter(OTXModelExporter):
    """Exporter that uses native torch and OpenVINO conversion tools."""

    def __init__(
        self,
        input_size: tuple[int, ...],
        mean: tuple[float, float, float] = (0.0, 0.0, 0.0),
        std: tuple[float, float, float] = (1.0, 1.0, 1.0),
        resize_mode: Literal["crop", "standard", "fit_to_window", "fit_to_window_letterbox"] = "standard",
        pad_value: int = 0,
        swap_rgb: bool = False,
        metadata: dict[tuple[str, str], str] | None = None,
        via_onnx: bool = False,
        onnx_export_configuration: dict[str, Any] | None = None,
        output_names: list[str] | None = None,
    ) -> None:
        super().__init__(input_size, mean, std, resize_mode, pad_value, swap_rgb, metadata, output_names)
        self.via_onnx = via_onnx
        self.onnx_export_configuration = onnx_export_configuration if onnx_export_configuration is not None else {}
<<<<<<< HEAD
        self.onnx_export_configuration.update({"output_names": output_names})
=======
        if output_names is not None:
            self.onnx_export_configuration.update({"output_names": output_names})
>>>>>>> fa70d8c3

    def to_openvino(
        self,
        model: torch.nn.Module,
        output_dir: Path,
        base_model_name: str = "exported_model",
        precision: OTXPrecisionType = OTXPrecisionType.FP32,
    ) -> Path:
        """Export to OpenVINO Intermediate Representation format.

        In this implementation the export is done only via standard OV/ONNX tools.
        """
        dummy_tensor = torch.rand(self.input_size).to(next(model.parameters()).device)

        if self.via_onnx:
            with tempfile.TemporaryDirectory() as tmpdirname:
                tmp_dir = Path(tmpdirname)

                self.to_onnx(
                    model,
                    tmp_dir,
                    base_model_name,
                    OTXPrecisionType.FP32,
                    False,
                )
                exported_model = openvino.convert_model(
                    tmp_dir / (base_model_name + ".onnx"),
                    input=(openvino.runtime.PartialShape(self.input_size),),
                )
        else:
            exported_model = openvino.convert_model(
                model,
                example_input=dummy_tensor,
                input=(openvino.runtime.PartialShape(self.input_size),),
            )
        exported_model = self._postprocess_openvino_model(exported_model)

        save_path = output_dir / (base_model_name + ".xml")
        openvino.save_model(exported_model, save_path, compress_to_fp16=(precision == OTXPrecisionType.FP16))
        log.info("Converting to OpenVINO is done.")

        return Path(save_path)

    def to_onnx(
        self,
        model: torch.nn.Module,
        output_dir: Path,
        base_model_name: str = "exported_model",
        precision: OTXPrecisionType = OTXPrecisionType.FP32,
        embed_metadata: bool = True,
    ) -> Path:
        """Export the given PyTorch model to ONNX format and save it to the specified output directory.

        Args:
            model (torch.nn.Module): The PyTorch model to be exported.
            output_dir (Path): The directory where the ONNX model will be saved.
            base_model_name (str, optional): The base name for the exported model. Defaults to "exported_model".
            precision (OTXPrecisionType, optional): The precision type for the exported model.
            Defaults to OTXPrecisionType.FP32.
            embed_metadata (bool, optional): Whether to embed metadata in the ONNX model. Defaults to True.

        Returns:
            Path: The path to the saved ONNX model.
        """
        dummy_tensor = torch.rand(self.input_size).to(next(model.parameters()).device)
        save_path = str(output_dir / (base_model_name + ".onnx"))

        torch.onnx.export(model, dummy_tensor, save_path, **self.onnx_export_configuration)

        onnx_model = onnx.load(save_path)
        onnx_model = self._postprocess_onnx_model(onnx_model, embed_metadata, precision)

        onnx.save(onnx_model, save_path)
        log.info("Converting to ONNX is done.")

        return Path(save_path)<|MERGE_RESOLUTION|>--- conflicted
+++ resolved
@@ -37,12 +37,8 @@
         super().__init__(input_size, mean, std, resize_mode, pad_value, swap_rgb, metadata, output_names)
         self.via_onnx = via_onnx
         self.onnx_export_configuration = onnx_export_configuration if onnx_export_configuration is not None else {}
-<<<<<<< HEAD
-        self.onnx_export_configuration.update({"output_names": output_names})
-=======
         if output_names is not None:
             self.onnx_export_configuration.update({"output_names": output_names})
->>>>>>> fa70d8c3
 
     def to_openvino(
         self,
