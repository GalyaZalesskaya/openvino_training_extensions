# Copyright (C) 2023 Intel Corporation
# SPDX-License-Identifier: Apache-2.0
#
"""Class definition for instance segmentation model entity used in OTX."""

from __future__ import annotations

import json
import logging as log
import types
from copy import copy
from typing import TYPE_CHECKING, Any, Callable

import numpy as np
import torch
from mmengine.structures.instance_data import InstanceData
from openvino.model_api.models import Model
from openvino.model_api.tilers import InstanceSegmentationTiler
from torchvision import tv_tensors

from otx.algo.hooks.recording_forward_hook import MaskRCNNRecordingForwardHook, feature_vector_fn
from otx.core.config.data import TileConfig
from otx.core.data.entity.base import (
    OTXBatchLossEntity,
)
from otx.core.data.entity.instance_segmentation import (
    InstanceSegBatchDataEntity,
    InstanceSegBatchPredEntity,
    InstanceSegBatchPredEntityWithXAI,
)
from otx.core.data.entity.tile import TileBatchInstSegDataEntity
from otx.core.exporter.base import OTXModelExporter
from otx.core.model.entity.base import OTXModel, OVModel
from otx.core.utils.config import inplace_num_classes
from otx.core.utils.tile_merge import InstanceSegTileMerge
from otx.core.utils.utils import get_mean_std_from_data_processing

if TYPE_CHECKING:
    from mmdet.models.data_preprocessors import DetDataPreprocessor
    from mmdet.models.detectors.base import TwoStageDetector
    from mmdet.structures import OptSampleList
    from omegaconf import DictConfig
    from openvino.model_api.models.utils import InstanceSegmentationResult
    from torch import nn


class OTXInstanceSegModel(
    OTXModel[
        InstanceSegBatchDataEntity,
        InstanceSegBatchPredEntity,
        InstanceSegBatchPredEntityWithXAI,
        TileBatchInstSegDataEntity,
    ],
):
    """Base class for the Instance Segmentation models used in OTX."""

    def __init__(self, *args, **kwargs) -> None:
        super().__init__(*args, **kwargs)
        self.tile_config = TileConfig()
        self.test_meta_info: dict[str, Any] = {}

    def forward_tiles(self, inputs: TileBatchInstSegDataEntity) -> InstanceSegBatchPredEntity:
        """Unpack instance segmentation tiles.

        Args:
            inputs (TileBatchInstSegDataEntity): Tile batch data entity.

        Returns:
            InstanceSegBatchPredEntity: Merged instance segmentation prediction.
        """
        tile_preds: list[InstanceSegBatchPredEntity | InstanceSegBatchPredEntityWithXAI] = []
        tile_attrs: list[list[dict[str, int | str]]] = []
        merger = InstanceSegTileMerge(
            inputs.imgs_info,
            self.tile_config.iou_threshold,
            self.tile_config.max_num_instances,
        )
        for batch_tile_attrs, batch_tile_input in inputs.unbind():
            output = self.forward(batch_tile_input)
            if isinstance(output, OTXBatchLossEntity):
                msg = "Loss output is not supported for tile merging"
                raise TypeError(msg)
            tile_preds.append(output)
            tile_attrs.append(batch_tile_attrs)
        pred_entities = merger.merge(tile_preds, tile_attrs)

        return InstanceSegBatchPredEntity(
            batch_size=inputs.batch_size,
            images=[pred_entity.image for pred_entity in pred_entities],
            imgs_info=[pred_entity.img_info for pred_entity in pred_entities],
            scores=[pred_entity.score for pred_entity in pred_entities],
            bboxes=[pred_entity.bboxes for pred_entity in pred_entities],
            labels=[pred_entity.labels for pred_entity in pred_entities],
            masks=[pred_entity.masks for pred_entity in pred_entities],
            polygons=[pred_entity.polygons for pred_entity in pred_entities],
        )

    @property
    def _export_parameters(self) -> dict[str, Any]:
        """Defines parameters required to export a particular model implementation."""
        parameters = super()._export_parameters
        parameters["metadata"].update(
            {
                ("model_info", "model_type"): "MaskRCNN",
                ("model_info", "task_type"): "instance_segmentation",
                ("model_info", "confidence_threshold"): str(0.0),  # it was able to be set in OTX 1.X
                ("model_info", "iou_threshold"): str(0.5),
                ("model_info", "test_meta_info"): json.dumps(self.test_meta_info),
            },
        )

        # Instance segmentation needs to add empty label
        all_labels = "otx_empty_lbl "
        all_label_ids = "None "
        for lbl in self.label_info.label_names:
            all_labels += lbl.replace(" ", "_") + " "
            all_label_ids += lbl.replace(" ", "_") + " "

        parameters["metadata"][("model_info", "labels")] = all_labels.strip()
        parameters["metadata"][("model_info", "label_ids")] = all_label_ids.strip()

        if self.tile_config.enable_tiler:
            parameters["metadata"].update(
                {
                    ("model_info", "tile_size"): str(self.tile_config.tile_size[0]),
                    ("model_info", "tiles_overlap"): str(self.tile_config.overlap),
                    ("model_info", "max_pred_number"): str(self.tile_config.max_num_instances),
                },
            )

        return parameters


class ExplainableOTXInstanceSegModel(OTXInstanceSegModel):
    """OTX Instance Segmentation model which can attach a XAI hook."""

    def forward_explain(
        self,
        inputs: InstanceSegBatchDataEntity,
    ) -> InstanceSegBatchPredEntity | InstanceSegBatchPredEntityWithXAI | OTXBatchLossEntity:
        """Model forward function."""
        self.model.feature_vector_fn = feature_vector_fn
        self.model.explain_fn = self.get_explain_fn()

        # If customize_inputs is overridden
        outputs = (
            self._forward_explain_inst_seg(self.model, **self._customize_inputs(inputs))
            if self._customize_inputs != ExplainableOTXInstanceSegModel._customize_inputs
            else self._forward_explain_inst_seg(self.model, inputs)
        )

        return (
            self._customize_outputs(outputs, inputs)
            if self._customize_outputs != ExplainableOTXInstanceSegModel._customize_outputs
            else outputs["predictions"]
        )

    @staticmethod
    def _forward_explain_inst_seg(
        self: TwoStageDetector,
        inputs: torch.Tensor,
        data_samples: OptSampleList = None,
        mode: str = "tensor",  # noqa: ARG004
    ) -> dict[str, torch.Tensor]:
        """Forward func of the BaseDetector instance, which located in is in ExplainableOTXInstanceSegModel().model."""
        # Workaround to remove grads for model parameters, since after class patching
        # convolutions are failing since thay can't process gradients
        for param in self.parameters():
            param.requires_grad = False

        x = self.extract_feat(inputs)

        feature_vector = self.feature_vector_fn(x)

        rpn_results_list = self.rpn_head.predict(x, data_samples, rescale=False)
        results_list = self.roi_head.predict(x, rpn_results_list, data_samples, rescale=True)

        if isinstance(results_list, tuple) and isinstance(results_list[0], torch.Tensor):  # rewrite
            # Export case, consists of tensors
            predictions = results_list
            # For OV task saliency map are generated on MAPI side
            saliency_map = torch.empty(1, dtype=torch.uint8)

        elif isinstance(results_list, list) and isinstance(results_list[0], InstanceData):  # rewrite
            # Predict case, consists of InstanceData
            predictions = self.add_pred_to_datasample(data_samples, results_list)

            features_for_sal_map = [data_sample.pred_instances for data_sample in data_samples]
            saliency_map = self.explain_fn(features_for_sal_map)

        return {
            "predictions": predictions,
            "saliency_map": saliency_map,
            "feature_vector": feature_vector,
        }

    def get_explain_fn(self) -> Callable:
        """Returns explain function."""
        explainer = MaskRCNNRecordingForwardHook(num_classes=self.num_classes)
        return explainer.func

    def _reset_model_forward(self) -> None:
        if not self.explain_mode:
            return

        self.model.explain_fn = self.get_explain_fn()
        forward_with_explain = self._forward_explain_inst_seg

        self.original_model_forward = self.model.forward

        func_type = types.MethodType
        # Patch class method
        model_class = type(self.model)
        model_class.forward = func_type(forward_with_explain, self.model)

    def _restore_model_forward(self) -> None:
        if not self.explain_mode:
            return

        if not self.original_model_forward:
            msg = "Original model forward was not saved."
            raise RuntimeError(msg)

        func_type = types.MethodType
        self.model.forward = func_type(self.original_model_forward, self.model)
        self.original_model_forward = None

    @property
    def _export_parameters(self) -> dict[str, Any]:
        """Defines parameters required to export a particular model implementation."""
        parameters = super()._export_parameters
        parameters["output_names"] = ["saliency_map", "feature_vector"] if self.explain_mode else None
        return parameters


class MMDetInstanceSegCompatibleModel(ExplainableOTXInstanceSegModel):
    """Instance Segmentation model compatible for MMDet."""

    def __init__(self, num_classes: int, config: DictConfig) -> None:
        config = inplace_num_classes(cfg=config, num_classes=num_classes)
        self.config = config
        self.load_from = self.config.pop("load_from", None)
        self.image_size: tuple[int, int, int, int] | None = None
        super().__init__(num_classes=num_classes)

    @property
    def _export_parameters(self) -> dict[str, Any]:
        """Parameters for an exporter."""
        if self.image_size is None:
            error_msg = "self.image_size shouldn't be None to use mmdeploy."
            raise ValueError(error_msg)

        export_params = super()._export_parameters
        export_params.update(get_mean_std_from_data_processing(self.config))
        export_params["model_builder"] = self._create_model
        export_params["model_cfg"] = copy(self.config)
        export_params["test_pipeline"] = self._make_fake_test_pipeline()

        return export_params

    def _create_model(self) -> nn.Module:
        from .utils.mmdet import create_model

        model, self.classification_layers = create_model(self.config, self.load_from)
        return model

    def _make_fake_test_pipeline(self) -> list[dict[str, Any]]:
        return [
            {"type": "LoadImageFromFile", "backend_args": None},
            {"type": "Resize", "scale": [self.image_size[3], self.image_size[2]], "keep_ratio": True},  # type: ignore[index]
            {"type": "LoadAnnotations", "with_bbox": True, "with_mask": True},
            {
                "type": "PackDetInputs",
                "meta_keys": ["img_idimg_path", "ori_shape", "img_shape", "scale_factor"],
            },
        ]

    def _customize_inputs(self, entity: InstanceSegBatchDataEntity) -> dict[str, Any]:
        from mmdet.structures import DetDataSample
        from mmdet.structures.mask import BitmapMasks, PolygonMasks
        from mmengine.structures import InstanceData

        mmdet_inputs: dict[str, Any] = {}

        mmdet_inputs["inputs"] = entity.images  # B x C x H x W PyTorch tensor
        mmdet_inputs["data_samples"] = []

        for img_info, bboxes, masks, polygons, labels in zip(
            entity.imgs_info,
            entity.bboxes,
            entity.masks,
            entity.polygons,
            entity.labels,
        ):
            # NOTE: ground-truth masks are resized in training, but not in inference
            height, width = img_info.img_shape if self.training else img_info.ori_shape
            if len(masks):
                mmdet_masks = BitmapMasks(masks.data.cpu().numpy(), height, width)
            else:
                mmdet_masks = PolygonMasks(
                    [[np.array(polygon.points)] for polygon in polygons],
                    height,
                    width,
                )

            data_sample = DetDataSample(
                metainfo={
                    "img_id": img_info.img_idx,
                    "img_shape": img_info.img_shape,
                    "ori_shape": img_info.ori_shape,
                    "pad_shape": img_info.pad_shape,
                    "scale_factor": img_info.scale_factor,
                    "ignored_labels": img_info.ignored_labels,
                },
                gt_instances=InstanceData(
                    bboxes=bboxes,
                    masks=mmdet_masks,
                    labels=labels,
                ),
            )
            mmdet_inputs["data_samples"].append(data_sample)

        preprocessor: DetDataPreprocessor = self.model.data_preprocessor

        mmdet_inputs = preprocessor(data=mmdet_inputs, training=self.training)

        mmdet_inputs["mode"] = "loss" if self.training else "predict"

        return mmdet_inputs

    def _customize_outputs(
        self,
        outputs: dict[str, Any],
        inputs: InstanceSegBatchDataEntity,
    ) -> InstanceSegBatchPredEntity | InstanceSegBatchPredEntityWithXAI | OTXBatchLossEntity:
        from mmdet.structures import DetDataSample

        if self.training:
            if not isinstance(outputs, dict):
                raise TypeError(outputs)

            losses = OTXBatchLossEntity()
            for loss_name, loss_value in outputs.items():
                if isinstance(loss_value, torch.Tensor):
                    losses[loss_name] = loss_value
                elif isinstance(loss_value, list):
                    losses[loss_name] = sum(_loss.mean() for _loss in loss_value)
            return losses

        scores: list[torch.Tensor] = []
        bboxes: list[tv_tensors.BoundingBoxes] = []
        labels: list[torch.LongTensor] = []
        masks: list[tv_tensors.Mask] = []

        predictions = outputs["predictions"] if isinstance(outputs, dict) else outputs
        for output in predictions:
            if not isinstance(output, DetDataSample):
                raise TypeError(output)

            scores.append(output.pred_instances.scores)
            bboxes.append(
                tv_tensors.BoundingBoxes(
                    output.pred_instances.bboxes,
                    format="XYXY",
                    canvas_size=output.ori_shape,
                ),
            )
            output_masks = tv_tensors.Mask(
                output.pred_instances.masks,
                dtype=torch.bool,
            )
            masks.append(output_masks)
            labels.append(output.pred_instances.labels)

        if self.explain_mode:
<<<<<<< HEAD
            if not isinstance(outputs, dict):
                msg = f"Model output should be a dict, but got {type(outputs)}."
                raise ValueError(msg)

            if "feature_vector" not in outputs:
                msg = "No feature vector in the model output."
                raise ValueError(msg)

            if "saliency_map" not in outputs:
                msg = "No saliency maps in the model output."
                raise ValueError(msg)

            saliency_maps = outputs["saliency_map"].detach().cpu().numpy()
            feature_vectors = outputs["feature_vector"].detach().cpu().numpy()

=======
            if not isinstance(outputs, dict) or "saliency_map" not in outputs:
                msg = "No saliency maps in the model output."
                raise ValueError(msg)

            saliency_maps = outputs["saliency_map"].detach().cpu().numpy()
            feature_vectors = outputs["feature_vector"].detach().cpu().numpy()

>>>>>>> 34e44f8d
            return InstanceSegBatchPredEntityWithXAI(
                batch_size=len(predictions),
                images=inputs.images,
                imgs_info=inputs.imgs_info,
                scores=scores,
                bboxes=bboxes,
                masks=masks,
                polygons=[],
                labels=labels,
                saliency_maps=list(saliency_maps),
                feature_vectors=list(feature_vectors),
            )

        return InstanceSegBatchPredEntity(
            batch_size=len(predictions),
            images=inputs.images,
            imgs_info=inputs.imgs_info,
            scores=scores,
            bboxes=bboxes,
            masks=masks,
            polygons=[],
            labels=labels,
        )

    @property
    def _exporter(self) -> OTXModelExporter:
        """Creates OTXModelExporter object that can export the model."""
        from otx.core.exporter.mmdeploy import MMdeployExporter

        return MMdeployExporter(**self._export_parameters)


class OVInstanceSegmentationModel(
    OVModel[InstanceSegBatchDataEntity, InstanceSegBatchPredEntity, InstanceSegBatchPredEntityWithXAI],
):
    """Instance segmentation model compatible for OpenVINO IR inference.

    It can consume OpenVINO IR model path or model name from Intel OMZ repository
    and create the OTX detection model compatible for OTX testing pipeline.
    """

    def __init__(
        self,
        num_classes: int,
        model_name: str,
        model_type: str = "MaskRCNN",
        async_inference: bool = True,
        max_num_requests: int | None = None,
        use_throughput_mode: bool = True,
        model_api_configuration: dict[str, Any] | None = None,
    ) -> None:
        self.test_meta_info: dict[str, Any] = {}
        super().__init__(
            num_classes,
            model_name,
            model_type,
            async_inference,
            max_num_requests,
            use_throughput_mode,
            model_api_configuration,
        )

    def _setup_tiler(self) -> None:
        """Setup tiler for tile task."""
        execution_mode = "async" if self.async_inference else "sync"
        # Note: Disable async_inference as tiling has its own sync/async implementation
        self.async_inference = False
        self.model = InstanceSegmentationTiler(self.model, execution_mode=execution_mode)
        log.info(
            f"Enable tiler with tile size: {self.model.tile_size} \
                and overlap: {self.model.tiles_overlap}",
        )

    def _create_model(self) -> Model:
        """Create a OV model with help of Model API."""
        from openvino.model_api.adapters import OpenvinoAdapter, create_core, get_user_config

        plugin_config = get_user_config("AUTO", str(self.num_requests), "AUTO")
        if self.use_throughput_mode:
            plugin_config["PERFORMANCE_HINT"] = "THROUGHPUT"

        model_adapter = OpenvinoAdapter(
            create_core(),
            self.model_name,
            max_num_requests=self.num_requests,
            plugin_config=plugin_config,
            model_parameters=self.model_adapter_parameters,
        )
        for name, info in model_adapter.model.rt_info["model_info"].items():
            if name == "test_meta_info":
                for key, value in json.loads(info.value).items():
                    self.test_meta_info[key] = value
        return Model.create_model(model_adapter, model_type=self.model_type, configuration=self.model_api_configuration)

    def _customize_outputs(
        self,
        outputs: list[InstanceSegmentationResult],
        inputs: InstanceSegBatchDataEntity,
    ) -> InstanceSegBatchPredEntity | InstanceSegBatchPredEntityWithXAI | OTXBatchLossEntity:
        # add label index
        bboxes = []
        scores = []
        labels = []
        masks = []
        for output in outputs:
            output_objects = output.segmentedObjects
            if len(output_objects):
                bbox = [[output.xmin, output.ymin, output.xmax, output.ymax] for output in output_objects]
            else:
                bbox = torch.empty(size=(0, 0))
            bboxes.append(
                tv_tensors.BoundingBoxes(
                    bbox,
                    format="XYXY",
                    canvas_size=inputs.imgs_info[-1].img_shape,
                ),
            )
            # NOTE: OTX 1.5 filter predictions with result_based_confidence_threshold,
            # but OTX 2.0 doesn't have it in configuration.
            _masks = [output.mask for output in output_objects]
            _masks = np.stack(_masks) if len(_masks) else []
            scores.append(torch.tensor([output.score for output in output_objects]))
            masks.append(torch.tensor(_masks))
            labels.append(torch.tensor([output.id - 1 for output in output_objects]))

        if outputs and outputs[0].saliency_map:
            predicted_s_maps = []
            for out in outputs:
                image_map = np.array([s_map for s_map in out.saliency_map if s_map.ndim > 1])
                predicted_s_maps.append(image_map)

            # Squeeze dim 2D => 1D, (1, internal_dim) => (internal_dim)
            predicted_f_vectors = [out.feature_vector[0] for out in outputs]
            return InstanceSegBatchPredEntityWithXAI(
                batch_size=len(outputs),
                images=inputs.images,
                imgs_info=inputs.imgs_info,
                scores=scores,
                bboxes=bboxes,
                masks=masks,
                polygons=[],
                labels=labels,
                saliency_maps=predicted_s_maps,
                feature_vectors=predicted_f_vectors,
            )

        return InstanceSegBatchPredEntity(
            batch_size=len(outputs),
            images=inputs.images,
            imgs_info=inputs.imgs_info,
            scores=scores,
            bboxes=bboxes,
            masks=masks,
            polygons=[],
            labels=labels,
        )<|MERGE_RESOLUTION|>--- conflicted
+++ resolved
@@ -373,7 +373,6 @@
             labels.append(output.pred_instances.labels)
 
         if self.explain_mode:
-<<<<<<< HEAD
             if not isinstance(outputs, dict):
                 msg = f"Model output should be a dict, but got {type(outputs)}."
                 raise ValueError(msg)
@@ -389,15 +388,6 @@
             saliency_maps = outputs["saliency_map"].detach().cpu().numpy()
             feature_vectors = outputs["feature_vector"].detach().cpu().numpy()
 
-=======
-            if not isinstance(outputs, dict) or "saliency_map" not in outputs:
-                msg = "No saliency maps in the model output."
-                raise ValueError(msg)
-
-            saliency_maps = outputs["saliency_map"].detach().cpu().numpy()
-            feature_vectors = outputs["feature_vector"].detach().cpu().numpy()
-
->>>>>>> 34e44f8d
             return InstanceSegBatchPredEntityWithXAI(
                 batch_size=len(predictions),
                 images=inputs.images,
