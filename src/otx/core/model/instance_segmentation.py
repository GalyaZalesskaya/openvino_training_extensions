# Copyright (C) 2023 Intel Corporation
# SPDX-License-Identifier: Apache-2.0
#
"""Class definition for instance segmentation model entity used in OTX."""

from __future__ import annotations

import logging as log
import types
from typing import TYPE_CHECKING, Any, Callable, Literal

import numpy as np
import torch
from mmengine.structures.instance_data import InstanceData
from openvino.model_api.models import Model
from openvino.model_api.tilers import InstanceSegmentationTiler
from torchvision import tv_tensors

<<<<<<< HEAD
from otx.algo.hooks.recording_forward_hook import get_feature_vector
=======
from otx.algo.explain.explain_algo import MaskRCNNExplainAlgo, get_feature_vector
>>>>>>> a03c2949
from otx.core.config.data import TileConfig
from otx.core.data.entity.base import OTXBatchLossEntity
from otx.core.data.entity.instance_segmentation import InstanceSegBatchDataEntity, InstanceSegBatchPredEntity
from otx.core.data.entity.tile import OTXTileBatchDataEntity, TileBatchInstSegDataEntity
from otx.core.metrics import MetricInput
from otx.core.metrics.mean_ap import MaskRLEMeanAPCallable
from otx.core.model.base import DefaultOptimizerCallable, DefaultSchedulerCallable, OTXModel, OVModel
from otx.core.schedulers import LRSchedulerListCallable
from otx.core.types.export import TaskLevelExportParameters
from otx.core.utils.config import inplace_num_classes
from otx.core.utils.mask_util import encode_rle, polygon_to_rle
from otx.core.utils.tile_merge import InstanceSegTileMerge

if TYPE_CHECKING:
    from lightning.pytorch.cli import LRSchedulerCallable, OptimizerCallable
    from mmdet.models.data_preprocessors import DetDataPreprocessor
    from mmdet.models.detectors.base import TwoStageDetector
    from mmdet.structures import OptSampleList
    from omegaconf import DictConfig
    from openvino.model_api.models.utils import InstanceSegmentationResult
    from torch import nn
    from torchmetrics import Metric

    from otx.core.metrics import MetricCallable


class OTXInstanceSegModel(
    OTXModel[
        InstanceSegBatchDataEntity,
        InstanceSegBatchPredEntity,
        TileBatchInstSegDataEntity,
    ],
):
    """Base class for the Instance Segmentation models used in OTX."""

    def __init__(
        self,
        num_classes: int,
        optimizer: OptimizerCallable = DefaultOptimizerCallable,
        scheduler: LRSchedulerCallable | LRSchedulerListCallable = DefaultSchedulerCallable,
        metric: MetricCallable = MaskRLEMeanAPCallable,
        torch_compile: bool = False,
    ) -> None:
        super().__init__(
            num_classes=num_classes,
            optimizer=optimizer,
            scheduler=scheduler,
            metric=metric,
            torch_compile=torch_compile,
        )
        self.tile_config = TileConfig()

    def forward_tiles(self, inputs: TileBatchInstSegDataEntity) -> InstanceSegBatchPredEntity:
        """Unpack instance segmentation tiles.

        Args:
            inputs (TileBatchInstSegDataEntity): Tile batch data entity.

        Returns:
            InstanceSegBatchPredEntity: Merged instance segmentation prediction.
        """
        tile_preds: list[InstanceSegBatchPredEntity] = []
        tile_attrs: list[list[dict[str, int | str]]] = []
        merger = InstanceSegTileMerge(
            inputs.imgs_info,
            self.num_classes,
            self.tile_config,
        )
        for batch_tile_attrs, batch_tile_input in inputs.unbind():
            output = self.forward_explain(batch_tile_input) if self.explain_mode else self.forward(batch_tile_input)
            if isinstance(output, OTXBatchLossEntity):
                msg = "Loss output is not supported for tile merging"
                raise TypeError(msg)
            tile_preds.append(output)
            tile_attrs.append(batch_tile_attrs)
        pred_entities = merger.merge(tile_preds, tile_attrs)

        pred_entity = InstanceSegBatchPredEntity(
            batch_size=inputs.batch_size,
            images=[pred_entity.image for pred_entity in pred_entities],
            imgs_info=[pred_entity.img_info for pred_entity in pred_entities],
            scores=[pred_entity.score for pred_entity in pred_entities],
            bboxes=[pred_entity.bboxes for pred_entity in pred_entities],
            labels=[pred_entity.labels for pred_entity in pred_entities],
            masks=[pred_entity.masks for pred_entity in pred_entities],
            polygons=[pred_entity.polygons for pred_entity in pred_entities],
        )
        if self.explain_mode:
            pred_entity.saliency_map = [pred_entity.saliency_map for pred_entity in pred_entities]
            pred_entity.feature_vector = [pred_entity.feature_vector for pred_entity in pred_entities]

        return pred_entity

    @property
    def _export_parameters(self) -> TaskLevelExportParameters:
        """Defines parameters required to export a particular model implementation."""
        return super()._export_parameters.wrap(
            model_type="MaskRCNN",
            task_type="instance_segmentation",
            confidence_threshold=self.hparams.get("best_confidence_threshold", 0.0),
            iou_threshold=0.5,
            tile_config=self.tile_config if self.tile_config.enable_tiler else None,
        )

    def load_state_dict(self, ckpt: dict[str, Any], *args, **kwargs) -> None:
        """Load state_dict from checkpoint.

        For detection, it is need to update confidence threshold information when
        the metric is FMeasure.
        """
        if best_confidence_threshold := ckpt.get("confidence_threshold", None) or (
            (hyper_parameters := ckpt.get("hyper_parameters", None))
            and (best_confidence_threshold := hyper_parameters.get("best_confidence_threshold", None))
        ):
            self.hparams["best_confidence_threshold"] = best_confidence_threshold
        super().load_state_dict(ckpt, *args, **kwargs)

    def _log_metrics(self, meter: Metric, key: Literal["val", "test"], **compute_kwargs) -> None:
        if key == "val":
            retval = super()._log_metrics(meter, key)

            # NOTE: Validation metric logging can update `best_confidence_threshold`
            if best_confidence_threshold := getattr(meter, "best_confidence_threshold", None):
                self.hparams["best_confidence_threshold"] = best_confidence_threshold

            return retval

        if key == "test":
            # NOTE: Test metric logging should use `best_confidence_threshold` found previously.
            best_confidence_threshold = self.hparams.get("best_confidence_threshold", None)
            compute_kwargs = (
                {"best_confidence_threshold": best_confidence_threshold} if best_confidence_threshold else {}
            )

            return super()._log_metrics(meter, key, **compute_kwargs)

        raise ValueError(key)

    def _convert_pred_entity_to_compute_metric(
        self,
        preds: InstanceSegBatchPredEntity,
        inputs: InstanceSegBatchDataEntity,
    ) -> MetricInput:
        """Convert the prediction entity to the format that the metric can compute and cache the ground truth.

        This function will convert mask to RLE format and cache the ground truth for the current batch.

        Args:
            preds (InstanceSegBatchPredEntity): Current batch predictions.
            inputs (InstanceSegBatchDataEntity): Current batch ground-truth inputs.

        Returns:
            dict[str, list[dict[str, Tensor]]]: The converted predictions and ground truth.
        """
        pred_info = []
        target_info = []

        for bboxes, masks, scores, labels in zip(
            preds.bboxes,
            preds.masks,
            preds.scores,
            preds.labels,
        ):
            pred_info.append(
                {
                    "boxes": bboxes.data,
                    "masks": [encode_rle(mask) for mask in masks.data],
                    "scores": scores,
                    "labels": labels,
                },
            )

        for imgs_info, bboxes, masks, polygons, labels in zip(
            inputs.imgs_info,
            inputs.bboxes,
            inputs.masks,
            inputs.polygons,
            inputs.labels,
        ):
            rles = (
                [encode_rle(mask) for mask in masks.data]
                if len(masks)
                else polygon_to_rle(polygons, *imgs_info.ori_shape)
            )
            target_info.append(
                {
                    "boxes": bboxes.data,
                    "masks": rles,
                    "labels": labels,
                },
            )
        return {"preds": pred_info, "target": target_info}


class ExplainableOTXInstanceSegModel(OTXInstanceSegModel):
    """OTX Instance Segmentation model which can attach a XAI (Explainable AI) branch."""

    def forward_explain(
        self,
        inputs: InstanceSegBatchDataEntity | TileBatchInstSegDataEntity,
    ) -> InstanceSegBatchPredEntity:
        """Model forward function."""
<<<<<<< HEAD
        if isinstance(inputs, OTXTileBatchDataEntity):
            return self.forward_tiles(inputs)

=======
>>>>>>> a03c2949
        self.model.feature_vector_fn = get_feature_vector
        self.model.explain_fn = self.get_explain_fn()

        # If customize_inputs is overridden
        outputs = (
            self._forward_explain_inst_seg(self.model, **self._customize_inputs(inputs))
            if self._customize_inputs != ExplainableOTXInstanceSegModel._customize_inputs
            else self._forward_explain_inst_seg(self.model, inputs)
        )

        return (
            self._customize_outputs(outputs, inputs)
            if self._customize_outputs != ExplainableOTXInstanceSegModel._customize_outputs
            else outputs["predictions"]
        )

    @staticmethod
    def _forward_explain_inst_seg(
        self: TwoStageDetector,
        inputs: torch.Tensor,
        data_samples: OptSampleList = None,
        mode: str = "tensor",  # noqa: ARG004
    ) -> dict[str, torch.Tensor]:
        """Forward func of the BaseDetector instance, which located in is in ExplainableOTXInstanceSegModel().model."""
        # Workaround to remove grads for model parameters, since after class patching
        # convolutions are failing since thay can't process gradients
        for param in self.parameters():
            param.requires_grad = False

        x = self.extract_feat(inputs)

        feature_vector = self.feature_vector_fn(x)

        rpn_results_list = self.rpn_head.predict(x, data_samples, rescale=False)
        results_list = self.roi_head.predict(x, rpn_results_list, data_samples, rescale=True)

        if isinstance(results_list, tuple) and isinstance(results_list[0], torch.Tensor):  # rewrite
            # Export case, consists of tensors
            predictions = results_list
            # For OV task saliency map are generated on MAPI side
            saliency_map = torch.empty(1, dtype=torch.uint8)

        elif isinstance(results_list, list) and isinstance(results_list[0], InstanceData):  # rewrite
            # Predict case, consists of InstanceData
            predictions = self.add_pred_to_datasample(data_samples, results_list)

            features_for_sal_map = [data_sample.pred_instances for data_sample in data_samples]
            saliency_map = self.explain_fn(features_for_sal_map)

        return {
            "predictions": predictions,
            "feature_vector": feature_vector,
            "saliency_map": saliency_map,
        }

    def get_explain_fn(self) -> Callable:
        """Returns explain function."""
        explainer = MaskRCNNExplainAlgo(num_classes=self.num_classes)
        return explainer.func

    def _reset_model_forward(self) -> None:
        if not self.explain_mode:
            return

        self.model.explain_fn = self.get_explain_fn()
        forward_with_explain = self._forward_explain_inst_seg

        self.original_model_forward = self.model.forward

        func_type = types.MethodType
        # Patch class method
        model_class = type(self.model)
        model_class.forward = func_type(forward_with_explain, self.model)

    def _restore_model_forward(self) -> None:
        if not self.explain_mode:
            return

        if not self.original_model_forward:
            msg = "Original model forward was not saved."
            raise RuntimeError(msg)

        func_type = types.MethodType
        self.model.forward = func_type(self.original_model_forward, self.model)
        self.original_model_forward = None


class MMDetInstanceSegCompatibleModel(ExplainableOTXInstanceSegModel):
    """Instance Segmentation model compatible for MMDet."""

    def __init__(
        self,
        num_classes: int,
        config: DictConfig,
        optimizer: OptimizerCallable = DefaultOptimizerCallable,
        scheduler: LRSchedulerCallable | LRSchedulerListCallable = DefaultSchedulerCallable,
        metric: MetricCallable = MaskRLEMeanAPCallable,
        torch_compile: bool = False,
    ) -> None:
        config = inplace_num_classes(cfg=config, num_classes=num_classes)
        self.config = config
        self.load_from = self.config.pop("load_from", None)
        self.image_size: tuple[int, int, int, int] | None = None
        super().__init__(
            num_classes=num_classes,
            optimizer=optimizer,
            scheduler=scheduler,
            metric=metric,
            torch_compile=torch_compile,
        )

    def _create_model(self) -> nn.Module:
        from .utils.mmdet import create_model

        model, self.classification_layers = create_model(self.config, self.load_from)
        return model

    def _make_fake_test_pipeline(self) -> list[dict[str, Any]]:
        return [
            {"type": "LoadImageFromFile", "backend_args": None},
            {"type": "Resize", "scale": [self.image_size[3], self.image_size[2]], "keep_ratio": True},  # type: ignore[index]
            {"type": "LoadAnnotations", "with_bbox": True, "with_mask": True},
            {
                "type": "PackDetInputs",
                "meta_keys": ["img_idimg_path", "ori_shape", "img_shape", "scale_factor"],
            },
        ]

    def _customize_inputs(self, entity: InstanceSegBatchDataEntity) -> dict[str, Any]:
        from mmdet.structures import DetDataSample
        from mmdet.structures.mask import BitmapMasks, PolygonMasks
        from mmengine.structures import InstanceData

        mmdet_inputs: dict[str, Any] = {}

        mmdet_inputs["inputs"] = entity.images  # B x C x H x W PyTorch tensor
        mmdet_inputs["data_samples"] = []

        for img_info, bboxes, masks, polygons, labels in zip(
            entity.imgs_info,
            entity.bboxes,
            entity.masks,
            entity.polygons,
            entity.labels,
        ):
            # NOTE: ground-truth masks are resized in training, but not in inference
            height, width = img_info.img_shape if self.training else img_info.ori_shape
            if len(masks):
                mmdet_masks = BitmapMasks(masks.data.cpu().numpy(), height, width)
            else:
                mmdet_masks = PolygonMasks(
                    [[np.array(polygon.points)] for polygon in polygons],
                    height,
                    width,
                )

            data_sample = DetDataSample(
                metainfo={
                    "img_id": img_info.img_idx,
                    "img_shape": img_info.img_shape,
                    "ori_shape": img_info.ori_shape,
                    "pad_shape": img_info.pad_shape,
                    "scale_factor": img_info.scale_factor,
                    "ignored_labels": img_info.ignored_labels,
                },
                gt_instances=InstanceData(
                    bboxes=bboxes,
                    masks=mmdet_masks,
                    labels=labels,
                ),
            )
            mmdet_inputs["data_samples"].append(data_sample)

        preprocessor: DetDataPreprocessor = self.model.data_preprocessor

        mmdet_inputs = preprocessor(data=mmdet_inputs, training=self.training)

        mmdet_inputs["mode"] = "loss" if self.training else "predict"

        return mmdet_inputs

    def _customize_outputs(
        self,
        outputs: dict[str, Any],
        inputs: InstanceSegBatchDataEntity,
    ) -> InstanceSegBatchPredEntity | OTXBatchLossEntity:
        from mmdet.structures import DetDataSample

        if self.training:
            if not isinstance(outputs, dict):
                raise TypeError(outputs)

            losses = OTXBatchLossEntity()
            for loss_name, loss_value in outputs.items():
                if isinstance(loss_value, torch.Tensor):
                    losses[loss_name] = loss_value
                elif isinstance(loss_value, list):
                    losses[loss_name] = sum(_loss.mean() for _loss in loss_value)
            return losses

        scores: list[torch.Tensor] = []
        bboxes: list[tv_tensors.BoundingBoxes] = []
        labels: list[torch.LongTensor] = []
        masks: list[tv_tensors.Mask] = []

        predictions = outputs["predictions"] if isinstance(outputs, dict) else outputs
        for output in predictions:
            if not isinstance(output, DetDataSample):
                raise TypeError(output)

            scores.append(output.pred_instances.scores)
            bboxes.append(
                tv_tensors.BoundingBoxes(
                    output.pred_instances.bboxes,
                    format="XYXY",
                    canvas_size=output.ori_shape,
                ),
            )
            output_masks = tv_tensors.Mask(
                output.pred_instances.masks,
                dtype=torch.bool,
            )
            masks.append(output_masks)
            labels.append(output.pred_instances.labels)

        if self.explain_mode:
            if not isinstance(outputs, dict):
                msg = f"Model output should be a dict, but got {type(outputs)}."
                raise ValueError(msg)

            if "feature_vector" not in outputs:
                msg = "No feature vector in the model output."
                raise ValueError(msg)

            if "saliency_map" not in outputs:
                msg = "No saliency maps in the model output."
                raise ValueError(msg)

            saliency_map = outputs["saliency_map"].detach().cpu().numpy()
            feature_vector = outputs["feature_vector"].detach().cpu().numpy()

            return InstanceSegBatchPredEntity(
                batch_size=len(predictions),
                images=inputs.images,
                imgs_info=inputs.imgs_info,
                scores=scores,
                bboxes=bboxes,
                masks=masks,
                polygons=[],
                labels=labels,
                saliency_map=list(saliency_map),
                feature_vector=list(feature_vector),
            )

        return InstanceSegBatchPredEntity(
            batch_size=len(predictions),
            images=inputs.images,
            imgs_info=inputs.imgs_info,
            scores=scores,
            bboxes=bboxes,
            masks=masks,
            polygons=[],
            labels=labels,
        )


class OVInstanceSegmentationModel(
    OVModel[InstanceSegBatchDataEntity, InstanceSegBatchPredEntity],
):
    """Instance segmentation model compatible for OpenVINO IR inference.

    It can consume OpenVINO IR model path or model name from Intel OMZ repository
    and create the OTX detection model compatible for OTX testing pipeline.
    """

    def __init__(
        self,
        model_name: str,
        model_type: str = "MaskRCNN",
        async_inference: bool = True,
        max_num_requests: int | None = None,
        use_throughput_mode: bool = True,
        model_api_configuration: dict[str, Any] | None = None,
        metric: MetricCallable = MaskRLEMeanAPCallable,
        **kwargs,
    ) -> None:
        super().__init__(
            model_name=model_name,
            model_type=model_type,
            async_inference=async_inference,
            max_num_requests=max_num_requests,
            use_throughput_mode=use_throughput_mode,
            model_api_configuration=model_api_configuration,
            metric=metric,
        )

    def _setup_tiler(self) -> None:
        """Setup tiler for tile task."""
        execution_mode = "async" if self.async_inference else "sync"
        # Note: Disable async_inference as tiling has its own sync/async implementation
        self.async_inference = False
        self.model = InstanceSegmentationTiler(self.model, execution_mode=execution_mode)
        log.info(
            f"Enable tiler with tile size: {self.model.tile_size} \
                and overlap: {self.model.tiles_overlap}",
        )

    def _create_model(self) -> Model:
        """Create a OV model with help of Model API."""
        from openvino.model_api.adapters import OpenvinoAdapter, create_core, get_user_config

        plugin_config = get_user_config("AUTO", str(self.num_requests), "AUTO")
        if self.use_throughput_mode:
            plugin_config["PERFORMANCE_HINT"] = "THROUGHPUT"

        model_adapter = OpenvinoAdapter(
            create_core(),
            self.model_name,
            max_num_requests=self.num_requests,
            plugin_config=plugin_config,
            model_parameters=self.model_adapter_parameters,
        )

        if model_adapter.model.has_rt_info(["model_info", "confidence_threshold"]):
            best_confidence_threshold = model_adapter.model.get_rt_info(["model_info", "confidence_threshold"]).value
            self.hparams["best_confidence_threshold"] = best_confidence_threshold
        else:
            msg = (
                "Cannot get best_confidence_threshold from OpenVINO IR's rt_info. "
                "Please check whether this model is trained by OTX or not. "
                "Without this information, it can produce a wrong F1 metric score. "
                "At this time, it will be set as the default value = 0.0."
            )
            log.warning(msg)
            self.hparams["best_confidence_threshold"] = 0.0

        return Model.create_model(model_adapter, model_type=self.model_type, configuration=self.model_api_configuration)

    def _customize_outputs(
        self,
        outputs: list[InstanceSegmentationResult],
        inputs: InstanceSegBatchDataEntity,
    ) -> InstanceSegBatchPredEntity | OTXBatchLossEntity:
        # add label index
        bboxes = []
        scores = []
        labels = []
        masks = []
        for output in outputs:
            output_objects = output.segmentedObjects
            if len(output_objects):
                bbox = [[output.xmin, output.ymin, output.xmax, output.ymax] for output in output_objects]
            else:
                bbox = torch.empty(size=(0, 0))
            bboxes.append(
                tv_tensors.BoundingBoxes(
                    bbox,
                    format="XYXY",
                    canvas_size=inputs.imgs_info[-1].img_shape,
                ),
            )
            # NOTE: OTX 1.5 filter predictions with result_based_confidence_threshold,
            # but OTX 2.0 doesn't have it in configuration.
            _masks = [output.mask for output in output_objects]
            _masks = np.stack(_masks) if len(_masks) else []
            scores.append(torch.tensor([output.score for output in output_objects]))
            masks.append(torch.tensor(_masks))
            labels.append(torch.tensor([output.id - 1 for output in output_objects]))

        if outputs and outputs[0].saliency_map:
            predicted_s_maps = []
            for out in outputs:
                image_map = np.array([s_map for s_map in out.saliency_map if s_map.ndim > 1])
                predicted_s_maps.append(image_map)

            # Squeeze dim 2D => 1D, (1, internal_dim) => (internal_dim)
            predicted_f_vectors = [out.feature_vector[0] for out in outputs]
            return InstanceSegBatchPredEntity(
                batch_size=len(outputs),
                images=inputs.images,
                imgs_info=inputs.imgs_info,
                scores=scores,
                bboxes=bboxes,
                masks=masks,
                polygons=[],
                labels=labels,
                saliency_map=predicted_s_maps,
                feature_vector=predicted_f_vectors,
            )

        return InstanceSegBatchPredEntity(
            batch_size=len(outputs),
            images=inputs.images,
            imgs_info=inputs.imgs_info,
            scores=scores,
            bboxes=bboxes,
            masks=masks,
            polygons=[],
            labels=labels,
        )

    def _convert_pred_entity_to_compute_metric(
        self,
        preds: InstanceSegBatchPredEntity,
        inputs: InstanceSegBatchDataEntity,
    ) -> MetricInput:
        """Convert the prediction entity to the format that the metric can compute and cache the ground truth.

        This function will convert mask to RLE format and cache the ground truth for the current batch.

        Args:
            preds (InstanceSegBatchPredEntity): Current batch predictions.
            inputs (InstanceSegBatchDataEntity): Current batch ground-truth inputs.

        Returns:
            dict[str, list[dict[str, Tensor]]]: The converted predictions and ground truth.
        """
        pred_info = []
        target_info = []

        for bboxes, masks, scores, labels in zip(
            preds.bboxes,
            preds.masks,
            preds.scores,
            preds.labels,
        ):
            pred_info.append(
                {
                    "boxes": bboxes.data,
                    "masks": [encode_rle(mask) for mask in masks.data],
                    "scores": scores,
                    "labels": labels,
                },
            )

        for imgs_info, bboxes, masks, polygons, labels in zip(
            inputs.imgs_info,
            inputs.bboxes,
            inputs.masks,
            inputs.polygons,
            inputs.labels,
        ):
            rles = (
                [encode_rle(mask) for mask in masks.data]
                if len(masks)
                else polygon_to_rle(polygons, *imgs_info.ori_shape)
            )
            target_info.append(
                {
                    "boxes": bboxes.data,
                    "masks": rles,
                    "labels": labels,
                },
            )
        return {"preds": pred_info, "target": target_info}

    def _log_metrics(self, meter: Metric, key: Literal["val", "test"], **compute_kwargs) -> None:
        best_confidence_threshold = self.hparams.get("best_confidence_threshold", 0.0)
        compute_kwargs = {"best_confidence_threshold": best_confidence_threshold}
        return super()._log_metrics(meter, key, **compute_kwargs)<|MERGE_RESOLUTION|>--- conflicted
+++ resolved
@@ -16,11 +16,7 @@
 from openvino.model_api.tilers import InstanceSegmentationTiler
 from torchvision import tv_tensors
 
-<<<<<<< HEAD
-from otx.algo.hooks.recording_forward_hook import get_feature_vector
-=======
 from otx.algo.explain.explain_algo import MaskRCNNExplainAlgo, get_feature_vector
->>>>>>> a03c2949
 from otx.core.config.data import TileConfig
 from otx.core.data.entity.base import OTXBatchLossEntity
 from otx.core.data.entity.instance_segmentation import InstanceSegBatchDataEntity, InstanceSegBatchPredEntity
@@ -223,12 +219,9 @@
         inputs: InstanceSegBatchDataEntity | TileBatchInstSegDataEntity,
     ) -> InstanceSegBatchPredEntity:
         """Model forward function."""
-<<<<<<< HEAD
         if isinstance(inputs, OTXTileBatchDataEntity):
             return self.forward_tiles(inputs)
 
-=======
->>>>>>> a03c2949
         self.model.feature_vector_fn = get_feature_vector
         self.model.explain_fn = self.get_explain_fn()
 
