--- conflicted
+++ resolved
@@ -525,170 +525,6 @@
         return [1] * 10
 
 
-<<<<<<< HEAD
-=======
-class MMDetCompatibleModel(ExplainableOTXDetModel):
-    """Detection model compatible for MMDet.
-
-    It can consume MMDet model configuration translated into OTX configuration
-    (please see otx.tools.translate_mmrecipe) and create the OTX detection model
-    compatible for OTX pipelines.
-    """
-
-    def __init__(
-        self,
-        label_info: LabelInfoTypes,
-        config: DictConfig,
-        optimizer: OptimizerCallable = DefaultOptimizerCallable,
-        scheduler: LRSchedulerCallable | LRSchedulerListCallable = DefaultSchedulerCallable,
-        metric: MetricCallable = MeanAveragePrecisionFMeasureCallable,
-        torch_compile: bool = False,
-        tile_config: TileConfig = TileConfig(enable_tiler=False),
-    ) -> None:
-        config = inplace_num_classes(cfg=config, num_classes=self._dispatch_label_info(label_info).num_classes)
-        self.config = config
-        self.load_from = config.pop("load_from", None)
-        super().__init__(
-            label_info=label_info,
-            optimizer=optimizer,
-            scheduler=scheduler,
-            metric=metric,
-            torch_compile=torch_compile,
-            tile_config=tile_config,
-        )
-
-    def _create_model(self) -> nn.Module:
-        # TODO (someone): change to abstractmethod
-        from .utils.mmdet import create_model
-
-        model, self.classification_layers = create_model(self.config, self.load_from)
-        return model
-
-    def _make_fake_test_pipeline(self) -> list[dict[str, Any]]:
-        return [
-            {"type": "LoadImageFromFile"},
-            {"type": "Resize", "scale": [self.image_size[3], self.image_size[2]], "keep_ratio": True},  # type: ignore[index]
-            {"type": "LoadAnnotations", "with_bbox": True},
-            {
-                "type": "PackDetInputs",
-                "meta_keys": ["ori_filename", "scale_factor", "ori_shape", "filename", "img_shape"],
-            },
-        ]
-
-    def _customize_inputs(self, entity: DetBatchDataEntity) -> dict[str, Any]:  # type: ignore[override]
-        # TODO (sungchul): update input arguments
-        from mmdet.structures import DetDataSample
-        from mmengine.structures import InstanceData
-
-        mmdet_inputs: dict[str, Any] = {}
-
-        mmdet_inputs["inputs"] = entity.images  # B x C x H x W PyTorch tensor
-        mmdet_inputs["data_samples"] = [
-            DetDataSample(
-                metainfo={
-                    "img_id": img_info.img_idx,
-                    "img_shape": img_info.img_shape,
-                    "ori_shape": img_info.ori_shape,
-                    "scale_factor": img_info.scale_factor,
-                    "ignored_labels": img_info.ignored_labels,
-                },
-                gt_instances=InstanceData(
-                    bboxes=bboxes,
-                    labels=labels,
-                ),
-            )
-            for img_info, bboxes, labels in zip(
-                entity.imgs_info,
-                entity.bboxes,
-                entity.labels,
-            )
-        ]
-        preprocessor: DetDataPreprocessor = self.model.data_preprocessor
-
-        mmdet_inputs = preprocessor(data=mmdet_inputs, training=self.training)
-
-        mmdet_inputs["mode"] = "loss" if self.training else "predict"
-
-        return mmdet_inputs
-
-    def _customize_outputs(
-        self,
-        outputs: dict[str, Any],  # type: ignore[override]
-        inputs: DetBatchDataEntity,
-    ) -> DetBatchPredEntity | OTXBatchLossEntity:
-        from mmdet.structures import DetDataSample
-
-        if self.training:
-            if not isinstance(outputs, dict):
-                raise TypeError(outputs)
-
-            losses = OTXBatchLossEntity()
-            for k, v in outputs.items():
-                if isinstance(v, list):
-                    losses[k] = sum(v)
-                elif isinstance(v, torch.Tensor):
-                    losses[k] = v
-                else:
-                    msg = "Loss output should be list or torch.tensor but got {type(v)}"
-                    raise TypeError(msg)
-            return losses
-
-        scores = []
-        bboxes = []
-        labels = []
-
-        predictions = outputs["predictions"] if isinstance(outputs, dict) else outputs
-        for output in predictions:
-            if not isinstance(output, DetDataSample):
-                raise TypeError(output)
-            scores.append(output.pred_instances.scores)
-            bboxes.append(
-                tv_tensors.BoundingBoxes(
-                    output.pred_instances.bboxes,
-                    format="XYXY",
-                    canvas_size=output.ori_shape,
-                ),
-            )
-            labels.append(output.pred_instances.labels)
-
-        if self.explain_mode:
-            if not isinstance(outputs, dict):
-                msg = f"Model output should be a dict, but got {type(outputs)}."
-                raise ValueError(msg)
-
-            if "feature_vector" not in outputs:
-                msg = "No feature vector in the model output."
-                raise ValueError(msg)
-
-            if "saliency_map" not in outputs:
-                msg = "No saliency maps in the model output."
-                raise ValueError(msg)
-
-            saliency_map = outputs["saliency_map"].detach().cpu().numpy()
-            feature_vector = outputs["feature_vector"].detach().cpu().numpy()
-
-            return DetBatchPredEntity(
-                batch_size=len(predictions),
-                images=inputs.images,
-                imgs_info=inputs.imgs_info,
-                scores=scores,
-                bboxes=bboxes,
-                labels=labels,
-                saliency_map=saliency_map,
-                feature_vector=feature_vector,
-            )
-
-        return DetBatchPredEntity(
-            batch_size=len(predictions),
-            images=inputs.images,
-            imgs_info=inputs.imgs_info,
-            scores=scores,
-            bboxes=bboxes,
-            labels=labels,
-        )
-
-
->>>>>>> 1de7b523
 class OVDetectionModel(OVModel[DetBatchDataEntity, DetBatchPredEntity]):
     """Object detection model compatible for OpenVINO IR inference.
 
