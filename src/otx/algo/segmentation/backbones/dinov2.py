--- conflicted
+++ resolved
@@ -5,10 +5,7 @@
 
 from __future__ import annotations
 
-<<<<<<< HEAD
-=======
 import logging
->>>>>>> 99ce015b
 import os
 from functools import partial
 from pathlib import Path
@@ -19,11 +16,8 @@
 from otx.algo.modules.base_module import BaseModule
 from otx.algo.utils.mmengine_utils import load_checkpoint_to_model, load_from_http
 from otx.utils.utils import get_class_initial_arguments
-<<<<<<< HEAD
-=======
 
 logger = logging.getLogger()
->>>>>>> 99ce015b
 
 
 class DinoVisionTransformer(BaseModule):
@@ -51,11 +45,6 @@
             ckpt_filename = f"{name}4_pretrain.pth"
             ckpt_path = Path(ci_data_root) / "torch" / "hub" / "checkpoints" / ckpt_filename
             if not ckpt_path.exists():
-<<<<<<< HEAD
-                msg = f"cannot find weights file: {ckpt_filename}"
-                raise FileExistsError(msg)
-            self.backbone.load_state_dict(torch.load(ckpt_path))
-=======
                 msg = (
                     f"Internal cache was specified but cannot find weights file: {ckpt_filename}. load from torch hub."
                 )
@@ -63,7 +52,6 @@
                 self.backbone = torch.hub.load(repo_or_dir="facebookresearch/dinov2", model=name, pretrained=True)
             else:
                 self.backbone.load_state_dict(torch.load(ckpt_path))
->>>>>>> 99ce015b
 
         if freeze_backbone:
             self._freeze_backbone(self.backbone)
