--- conflicted
+++ resolved
@@ -597,12 +597,9 @@
             datamodule=datamodule,
         )
 
-<<<<<<< HEAD
         if explain_config is None:
             explain_config = ExplainConfig()
 
-        predict_result = process_saliency_maps_in_pred_entity(predict_result, explain_config, Path(self.work_dir))
-=======
         predict_result = process_saliency_maps_in_pred_entity(predict_result, explain_config)
         if dump:
             dump_saliency_maps(
@@ -611,7 +608,6 @@
                 datamodule,
                 output_dir=Path(self.work_dir),
             )
->>>>>>> 2cad52fe
         lit_module.model.explain_mode = False
         return predict_result
 
